import errno, glob, math, os, sys
import pandas as pd
import numpy as np
import geopandas as gpd
import osmnx as ox
from shapely.geometry import Point, shape, LineString
from scipy.spatial import cKDTree
from network_wrangler import WranglerLogger
import geofeather

# some parameters shared by Pipeline scripts
LAT_LONG_EPSG = 4326

# way (link) tags we want from OpenStreetMap (OSM)
# osmnx defaults are viewable here: https://osmnx.readthedocs.io/en/stable/osmnx.html?highlight=util.config#osmnx.utils.config
# and configurable as useful_tags_way
# These are used in step2_osmnx_extraction.py
OSM_WAY_TAGS = [
    'highway',            # https://wiki.openstreetmap.org/wiki/Key:highway
    'tunnel',             # https://wiki.openstreetmap.org/wiki/Key:tunnel
    'bridge',             # https://wiki.openstreetmap.org/wiki/Key:bridge
    'junction',           # https://wiki.openstreetmap.org/wiki/Key:junction
    'oneway',             # https://wiki.openstreetmap.org/wiki/Key:oneway
    'name',               # https://wiki.openstreetmap.org/wiki/Key:name
    'ref',                # https://wiki.openstreetmap.org/wiki/Key:ref
    'width',              # https://wiki.openstreetmap.org/wiki/Key:width
    'est_width',          # https://wiki.openstreetmap.org/wiki/Key:est_width
    'access',             # https://wiki.openstreetmap.org/wiki/Key:access
    'area',               # https://wiki.openstreetmap.org/wiki/Key:area
    'service',            # https://wiki.openstreetmap.org/wiki/Key:service
    'maxspeed',           # https://wiki.openstreetmap.org/wiki/Key:maxspeed
    # lanes accounting
    'lanes',              # https://wiki.openstreetmap.org/wiki/Key:lanes
    'lanes:backward',     # https://wiki.openstreetmap.org/wiki/Key:lanes#Lanes_in_different_directions
    'lanes:forward',      # https://wiki.openstreetmap.org/wiki/Key:lanes#Lanes_in_different_directions
    'lanes:both_ways',    # https://wiki.openstreetmap.org/wiki/Key:lanes#Lanes_in_different_directions
    'bus',                # https://wiki.openstreetmap.org/wiki/Key:bus
    'lanes:bus',          # https://wiki.openstreetmap.org/wiki/Key:lanes:psv
    'lanes:bus:forward',  # https://wiki.openstreetmap.org/wiki/Key:lanes:psv
    'lanes:bus:backward', # https://wiki.openstreetmap.org/wiki/Key:lanes:psv
    'hov',                # https://wiki.openstreetmap.org/wiki/Key:hov
    'hov:lanes',          # https://wiki.openstreetmap.org/wiki/Key:hov
    'hov:lanes:forward',  # https://wiki.openstreetmap.org/wiki/Key:hov
    'hov:lanes:backward', # https://wiki.openstreetmap.org/wiki/Key:hov
    'taxi',               # https://wiki.openstreetmap.org/wiki/Key:taxi
    'lanes:taxi',         # https://wiki.openstreetmap.org/wiki/Key:taxi
    'lanes:hov',          # https://wiki.openstreetmap.org/wiki/Key:hov
    'shoulder',           # https://wiki.openstreetmap.org/wiki/Key:shoulder
    'turn',               # https://wiki.openstreetmap.org/wiki/Key:turn
    'turn:lanes',         # https://wiki.openstreetmap.org/wiki/Key:turn#Turning_indications_per_lane
    'turn:lanes:forward', # https://wiki.openstreetmap.org/wiki/Key:turn#Turning_indications_per_lane
    'turn:lanes:backward',# https://wiki.openstreetmap.org/wiki/Key:turn#Turning_indications_per_lane
    # active modes
    'sidewalk',             # https://wiki.openstreetmap.org/wiki/Key:sidewalk
    'cycleway',             # https://wiki.openstreetmap.org/wiki/Key:cycleway
]

def extract_osm_links_from_shst_metadata(shst_gdf):
    """
    Expand each shst extract record into osm ways; the information from this is within the metadata for the row:
    https://github.com/sharedstreets/sharedstreets-ref-system#sharedstreets-osm-metadata

    The returned GeoDataFrame contains the following fields: 
        'nodeIds'           : from SharedStreets OSM Metadata waySections, OSM node IDs as a list of strings (which are ints)
        'wayId'             : from SharedStreets OSM Metadata waySections, OSM way ID as an int
        'roadClass'         : from SharedStreets OSM Metadata waySections; string, I'm guessing it's from the highway tag?  https://wiki.openstreetmap.org/wiki/Key:highway#Roads
        'oneWay'            : from SharedStreets OSM Metadata waySections; boolean, I'm guessing it's from the oneway tag?   https://wiki.openstreetmap.org/wiki/Key:oneway
        'roundabout'        : from SharedStreets OSM Metadata waySections; boolean, I'm guessing it's from the junction tag? https://wiki.openstreetmap.org/wiki/Tag:junction%3Droundabout
        'link'              : from SharedStreets OSM Metadata waySections; boolean, I'm guessing it's from the highway tag?  https://wiki.openstreetmap.org/wiki/Highway_link
        'name'              : from SharedStreets OSM Metadata waySections; string
        'waySections_len'   : from SharedStreets OSM Metadata waySections; number of waySections
        'geometryId'        : from SharedStreets OSM Metadata
        'u','v'             : from SharedStreets OSM Metadata waySections, first and last elements in nodeIds
        'id'                : SharedStreets id of each geometry, equivalent to "geometryId" in SharedStreets OSM Metadata; 32-character hex
        'forwardReferenceId': SharedStreets referenceId of the forward link on the given SharedStreets geometry; 32-character hex
        'backReferenceId'   : SharedStreets referenceId of the backward link on the given SharedStreets geometry if the geometry represents a two-way street; 32-character hex
        'fromIntersectionId': SharedStreets id of the "from" node of the link represented by "forwardReferenceId"; 32-character hex
        'toIntersectionId'  : SharedStreets id of the "to" node of the link represented by "forwardReferenceId"; 32-character hex
                              (for the link represented by "backReferenceId", from/to intersections are reversed)
        'geometry'          : SharedStreets geometry
    """

    # It is fast to iterate through a list
    WranglerLogger.debug("Converting shst_gdf metadata to list")
    metadata_list = shst_gdf['metadata'].tolist()
    WranglerLogger.debug("metadata_list is length {}; first 10 items: {}".format(len(metadata_list), metadata_list[:10]))

    # sharedstreet metadata example: 
    # { 
    #   "gisMetadata": [], 
    #   "geometryId": "7fd0e10cc0a694e96701e99c7c6f4525", 
    #   "osmMetadata": {
    #     "waySections": [ 
    #       {
    #         "nodeIds": ["65324846", "4763953722", "4763953417"], 
    #         "wayId": "255168049", 
    #         "roadClass": "Tertiary", 
    #         "oneWay": false, 
    #         "roundabout": false, 
    #         "link": false, 
    #         "name": ""
    #       }, 
    #       {
    #         "nodeIds": ["4763953417", "65324849"], 
    #         "wayId": "514442927", 
    #         "roadClass": "Tertiary", 
    #         "oneWay": false, 
    #         "roundabout": false, 
    #         "link": false, 
    #         "name": ""
    #       }
    #     ], 
    #     "name": "18th Street"
    #   }
    # }

    # will create a list of dicts to make a dataframe
    # each dict will be an OSM way
    osm_from_shst_link_list = []
    for metadata in metadata_list:
        name = metadata.get('osmMetadata').get('name')
        waySections_len = len(metadata.get('osmMetadata').get('waySections'))
        geometryId = metadata.get('geometryId')
        for osm_way in metadata.get('osmMetadata').get('waySections'):
            osm_dict = osm_way
            osm_dict['name'] = name
            osm_dict['waySections_len'] = waySections_len
            osm_dict['geometryId'] = geometryId
            osm_from_shst_link_list.append(osm_dict)
    WranglerLogger.debug("osm_from_shst_link_list has length {}".format(len(osm_from_shst_link_list)))

    osm_from_shst_link_df = pd.DataFrame.from_records(osm_from_shst_link_list)
    # convert wayId to numeric and waySections_len to int8
    osm_from_shst_link_df["wayId"]           = osm_from_shst_link_df["wayId"].astype(int)
    osm_from_shst_link_df["waySections_len"] = osm_from_shst_link_df["waySections_len"].astype(np.int8)

    WranglerLogger.debug("osm_from_shst_link_df has length {} and dtypes:\n{}".format(len(osm_from_shst_link_df),
        osm_from_shst_link_df.dtypes))
    # link                 bool
    # name               object
    # nodeIds            object
    # oneWay               bool
    # roadClass          object
    # roundabout           bool
    # wayId               int32
    # waySections_len      int8
    # geometryId         object        
    WranglerLogger.debug("osm_from_shst_link_df.head:\n{}".format(osm_from_shst_link_df.head()))

    WranglerLogger.debug("osm_ways_from_shst_df.waySections_len.value_counts():\n{}".format(
        osm_from_shst_link_df.waySections_len.value_counts()))

    # add fields to represent each link's starting_node ("u") and ending_node ("v") from the nodeIds field
    osm_from_shst_link_df['u'] = osm_from_shst_link_df.nodeIds.apply(lambda x: int(x[0]))
    osm_from_shst_link_df['v'] = osm_from_shst_link_df.nodeIds.apply(lambda x: int(x[-1]))

    # add remaining fields from shared streets geodataframe, including geometry, which makes it a GeoDataFrame with the SharedStreets geometries
    osm_from_shst_link_gdf = pd.merge(
        left     = shst_gdf[['id', 'fromIntersectionId', 'toIntersectionId', 'forwardReferenceId', 'backReferenceId', 'geometry']],
        right    = osm_from_shst_link_df,
        how      = "left",
        left_on  = "id",
        right_on = "geometryId"
    )

    WranglerLogger.debug("osm_from_shst_link_gdf has length {} and dtypes:\n{}".format(len(osm_from_shst_link_gdf),
                                                                                       osm_from_shst_link_gdf.dtypes))
    # link                      bool
    # name                    object
    # nodeIds                 object
    # oneWay                    bool
    # roadClass               object
    # roundabout                bool
    # wayId                    int32
    # waySections_len           int8
    # geometryId              object
    # u                        int64
    # v                        int64
    # id                      object
    # fromIntersectionId      object
    # toIntersectionId        object
    # forwardReferenceId      object
    # backReferenceId         object
    # geometry              geometry
    WranglerLogger.debug("osm_from_shst_link_gdf.head:\n{}".format(osm_from_shst_link_gdf.head()))
    return osm_from_shst_link_gdf


def merge_osmnx_with_shst(osm_ways_from_shst_gdf, osmnx_link_gdf, OUTPUT_DIR):
    """
    merges link attributes and geometries from OSM extract into ShSt-derived OSM Ways dataframe

    Parameters
    ------------
    osm_ways_from_shst_gdf: osm Ways from shst extracts
    osmnx_link_gdf: osm extract
    OUTPUT_DIR: temporary for writing debug file(s)

    Return
    ------------
    OSMNX GeoDataFrame (including all the tags) merged with OSM ways from SharedStreets metadata
    """
    WranglerLogger.debug(
        "merge_osmnx_attributes_with_shst called with osm_ways_from_shst_gdf (type {}) and osmnx_link_gdf (type {})".format(
            type(osm_ways_from_shst_gdf), type(osmnx_link_gdf)))

    # rename name to make it clear it's from shst metadata
    # and rename "oneWay" to "oneway" (same as in osmnx extracts), so later when merging with osmnx extracts, suffixes
    # will be added to differentiate the source
    osm_ways_from_shst_gdf.rename(columns={"name": "name_shst_metadata",
                                           "oneWay": "oneway"}, inplace=True)

    # OSM way links can be chopped up into many nodes, presumably to give it shape
    # for example, this link has a single osmid but 10 nodes:
    # https://www.openstreetmap.org/way/5149900
    # consolidate these -- we expect all the columns to be the same except for length, u, v, key and the geometry
    osm_way_match_cols = list(osmnx_link_gdf.columns.values)
    for remove_col in ['length', 'u', 'v', 'key', 'geometry']:
        osm_way_match_cols.remove(remove_col)

    # Log some debug info about this
    osmnx_link_gdf['dupes'] = osmnx_link_gdf.duplicated(subset=osm_way_match_cols, keep=False)
    WranglerLogger.debug("duplicates in osmnx_link_gdf based on {}: {} rows; " \
        "head(50):\n{}".format(osm_way_match_cols, osmnx_link_gdf['dupes'].sum(), 
        osmnx_link_gdf.loc[ osmnx_link_gdf['dupes'] == True].head(50)))

    # And consolidate to the each OSM; way we will drop the geometry here so it's a df now. The "geometry" field in the
    # merged "osmnx_shst_gdf" is from sharedstreets, therefore multiple OSM ways derived from one sharedstreet record
    # would have the same geometry.  Retain the length of the OSM way (in meters)
    # Note: I would have liked to use geopandas.dissolve() and keep/aggregate the geometry but I don't think it's possible
    agg_dict = {}
    for col in osm_way_match_cols:
        if col=='osmid': continue # this is our groupby key
        agg_dict[col] = 'first' # these are all the same for each osmid so take the first
    agg_dict['length'] = 'sum' # sum this one
    osmnx_link_df = osmnx_link_gdf.groupby(by=['osmid']).agg(agg_dict).reset_index(drop=False)
    WranglerLogger.debug("After aggregating to osm ways, osmnx_link_df len={}, head():\n{}".format(len(osmnx_link_df), osmnx_link_df.head()))

    # to keep this as a dataframe, call merge with geodataframe as left
    # https://geopandas.org/en/stable/docs/user_guide/mergingdata.html#attribute-joins
    osmnx_shst_gdf = pd.merge(
        left      = osm_ways_from_shst_gdf,
        right     = osmnx_link_df,
        left_on   = 'wayId',
        right_on  = 'osmid',
        how       = 'outer',
        indicator = True,
        suffixes  = ['_shst', '_osmnx']
    )
    # recode indicator to be more clear
    osmnx_shst_gdf['_merge'] = osmnx_shst_gdf['_merge'].cat.rename_categories({
        'both'      : 'both',
        'left_only' : 'shst_only',
        'right_only': 'osmnx_only'
    })

    WranglerLogger.debug("osmnx_shst_gdf type {}, len {}, dtypes:\n{}".format(
        type(osmnx_shst_gdf), len(osmnx_shst_gdf), osmnx_shst_gdf.dtypes
    ))
    WranglerLogger.debug("osmnx_shst_gdf.head():\n{}".format(osmnx_shst_gdf.head()))

    # stats on merge results
    #   - "shst_only" rows: osm ways in the sharedstreets extracts only. I believe they are "private" ways since we
    #     pass network_type='all' rather than 'all_private' to osmnx.graph.graph_from_polygon() in step2.
    #   - "osmnx_only" rows: osm links in the osmnx extracts only, mostly likely roads added to the OSM network after
    #      the sharedstreets network was built. They also have geometry as None.
    WranglerLogger.debug("merge indicator statistics:\n{}".format(osmnx_shst_gdf['_merge'].value_counts()))

    #   Log rows with geometry as None (row count should be the same as 'osmnx_only') and remove
    null_shst_geom_df = osmnx_shst_gdf.loc[pd.isnull(osmnx_shst_gdf.geometry)].copy()
    WranglerLogger.debug("osmnx_shst_gdf has {} rows with null geometry; head:\n{}".format(
        len(null_shst_geom_df), null_shst_geom_df.head()
    ))
    WranglerLogger.debug('null_shst_geom_df._merge.value_counts():\n{}'.format(null_shst_geom_df._merge.value_counts()))
    # temporary(?): drop null shst columns, and add geometry from osmnx extracts, and save them to look at
    null_shst_geom_df.drop(
        columns=['id', 'fromIntersectionId', 'toIntersectionId', 'forwardReferenceId', 'backReferenceId', 'geometry'],
        inplace=True)
    null_shst_geom_gdf = pd.merge(
        left = osmnx_link_gdf[['osmid', 'geometry']],
        right= null_shst_geom_df,
        how  = 'right',
        on   = 'osmid',
    )
    null_shst_geom_gdf.reset_index(drop=True, inplace=True)
    OSMNX_ONLY_DEBUG_FILE = os.path.join(OUTPUT_DIR, 'osmnx_ways_without_shst.feather')
    geofeather.to_geofeather(null_shst_geom_gdf, OSMNX_ONLY_DEBUG_FILE)
    WranglerLogger.debug('Wrote null_osmnx_geom_gdf to {}'.format(OSMNX_ONLY_DEBUG_FILE))

    # remove those rows which didn't correspond to osmnx ways
    osmnx_shst_gdf = osmnx_shst_gdf.loc[pd.notnull(osmnx_shst_gdf.geometry)]
    # double check '_merge' indicator should only have 'both' and 'shst_only', not 'osmnx_only'
    WranglerLogger.debug(
        'Double check _merge indicator - should only have "both" and "shst_only":\n{}'.format(
            osmnx_shst_gdf['_merge'].value_counts()
        ))
    osmnx_shst_gdf.reset_index(drop=True, inplace=True)

    # (temporary) QAQC links where 'oneway_shst' and 'oneway_osmnx' have discrepancies, export to check on the map
    # TODO: decide which one is more accurate and modify function 'tag_osm_ways_oneway_twoway()' accordingly. Now using oneway_shst
    WranglerLogger.debug('QAQC discrepancy between oneway_shst and oneway_osm:\n{}\n{}\n{}\n{}'.format(
        'oneway_shst value counts', osmnx_shst_gdf.oneway_shst.value_counts(dropna=False),
        'oneway_osmnx value counts', osmnx_shst_gdf.oneway_osmnx.value_counts(dropna=False)
    ))
<<<<<<< HEAD
    oneway_diff = osmnx_shst_gdf.loc[osmnx_shst_gdf.oneway_shst.notnull() & osmnx_shst_gdf.oneway_osmnx.notnull() & (
                                     osmnx_shst_gdf.oneway_shst != osmnx_shst_gdf.oneway_osmnx)]
    oneway_diff.reset_index(drop=True, inplace=True)
    WranglerLogger.debug('export {} links with different oneway_shst and oneway_osm for debugging'.format(
        oneway_diff.shape[0]))
=======
    # export rows with different oneway_shst and oneway_osmnx
    # TODO: decide which one is more accurate, and modify function 'add_two_way_osm()' accordingly. Now it uses oneway_shst.
    oneway_diff = osmnx_shst_gdf.loc[(osmnx_shst_gdf.oneway_shst != osmnx_shst_gdf.oneway_osmnx) &
                                     osmnx_shst_gdf.oneway_osmnx.notnull()].copy()
    oneway_diff.reset_index(drop=True, inplace=True)
>>>>>>> 97269e14
    ONEWAY_DEBUG_FILE = os.path.join(OUTPUT_DIR, 'shst_osmnx_oneway_diff.feather')
    geofeather.to_geofeather(oneway_diff, ONEWAY_DEBUG_FILE)
    WranglerLogger.debug('Wrote oneway_diff to {}'.format(ONEWAY_DEBUG_FILE))

    return osmnx_shst_gdf


<<<<<<< HEAD
def modify_osmway_lane_accounting_field_type(link_gdf):
    """
    For all fields related to lane accounting, convert numeric attributes to field type = numeric, and clean up the
    mixture of None and non (both numeric and string attributes).

    """
    lane_acct_att_numeric = ['lanes', 'lanes:backward', 'lanes:forward', 'lanes:both_ways',
                             'lanes:hov',
                             'lanes:bus', 'lanes:bus:forward', 'lanes:bus:backward']
    lane_acct_att_str     = ['turn', 'turn:lanes', 'turn:lanes:forward', 'turn:lanes:backward',
                             'hov', 'hov:lanes',
                             'bus',
                             'shoulder', 'cycleway']

    WranglerLogger.info('Clean up fields type for attributes related to lane accounting, '
                        'including numeric attributes: {}\n and str attributes: {}'.format(lane_acct_att_numeric,
                                                                                           lane_acct_att_str))
    for col in lane_acct_att_numeric:
        link_gdf[col] = pd.to_numeric(link_gdf[col], errors='coerce')
        WranglerLogger.debug('converted {} to numeric, with unique values: {}'.format(col, link_gdf[col].unique()))

    for col in lane_acct_att_str:
        link_gdf[col].fillna('', inplace=True)
        WranglerLogger.debug('cleaned up {}, with unique values: {}'.format(col, link_gdf[col].unique()))

    return link_gdf


def tag_osm_ways_oneway_twoway(link_gdf):
    """
    Tags osm ways dataframe with 'one_way' or 'two_way'
    """

    WranglerLogger.info('Add "osm_dir_tag" to label two-way and one-way OSM ways')

    # label 'two-way' links
    link_gdf.loc[(link_gdf.oneway_shst == False) & (
                  link_gdf.forwardReferenceId != link_gdf.backReferenceId) & (
                  link_gdf.u != link_gdf.v), 'osm_dir_tag'] = 'two_way'

    # the rest are 'one-way' links
    link_gdf['osm_dir_tag'].fillna('one_way', inplace=True)

    WranglerLogger.debug('input {} links: including {} two-way links and {} one-way links'.format(
        link_gdf.shape[0], (link_gdf.osm_dir_tag == 'two_way').sum(), (link_gdf.osm_dir_tag == 'one_way').sum()))

    return link_gdf


def impute_num_lanes_each_direction_from_osm(link_gdf):
    """
    In OSM data, 'lanes' represents the total number of lanes of a given road, so for links representing two-way roads,
    lanes = lanes:forward + lanes:backward + lanes:both_ways, with 'lanes:forward' and 'lane:backward' representing lane
    counts of each direction, and 'lanes:both_ways' (1 or None) representing middle turn lane shared by both directions.

    This step:
      - creates additional columns to explicitly represent lane count of each direction
      - impute values when lanes:forward or lanes:backward is missing
      - code lanes:both_ways into 'middle_turn' lane

    For two-way links, 12 cases were identified based on data availabilities and imputation method. A 'lane_cnt_tag' of
    case type is also added to the link_gdf for QAQC. For cases without sufficient data to impute, skip for now.
    For one-way links, use 'lanes'; if 'lanes' is missing, use 'lanes:forward' if available

    """

    # split the links gdf into two-way links and one-way links
    two_way = link_gdf.loc[link_gdf['osm_dir_tag'] == 'two_way']
    one_way = link_gdf.loc[link_gdf['osm_dir_tag'] == 'one_way']

    WranglerLogger.info('Impute lanes of each direction for two-way links')

    # CASE 1: links missing 'lanes' but have either 'lanes:backward' or 'lanes:forward' or both; no 'lanes:both_way'
    type1_idx = two_way.lanes.isnull() & (
                (two_way['lanes:forward'].notnull()) | (
                    two_way['lanes:backward'].notnull())) & (
                two_way['lanes:both_ways'].isnull())
    WranglerLogger.debug('{} links of type1:\n{}'.format(type1_idx.sum(), two_way.loc[type1_idx]))
    # add tag
    two_way.loc[type1_idx, 'lane_cnt_tag'] = 'type1'

    if type1_idx.sum() > 0:
        # Impute: tot_lanes_forward = lanes:forward, tot_lanes_backward = lanes:backward
        two_way.loc[type1_idx, 'forward_tot_lanes'] = two_way['lanes:forward']
        two_way.loc[type1_idx, 'backward_tot_lanes'] = two_way['lanes:backward']

    # CASE 2: links missing 'lanes' but have either 'lanes:backward' or 'lanes:forward' or both; have 'lanes:both_way'
    type2_idx = two_way.lanes.isnull() & (
                (two_way['lanes:forward'].notnull()) | (
                    two_way['lanes:backward'].notnull())) & (
                two_way['lanes:both_ways'].notnull())
    WranglerLogger.debug('{} links of type2:\n{}'.format(type2_idx.sum(), two_way.loc[type2_idx]))
    # add tag
    two_way.loc[type2_idx, 'lane_cnt_tag'] = 'type2'

    if type2_idx.sum() > 0:
        # cannot impute
        pass

    # CASE 3: links missing 'lanes', 'lanes:backward' and 'lanes:forward'; no 'lanes:both_way'
    type3_idx = two_way.lanes.isnull() & (
                two_way['lanes:forward'].isnull()) & (
                two_way['lanes:backward'].isnull()) & (
                two_way['lanes:both_ways'].isnull())
    WranglerLogger.debug('{} links of type3:\n{}'.format(type3_idx.sum(), two_way.loc[type3_idx]))
    # add tag
    two_way.loc[type3_idx, 'lane_cnt_tag'] = 'type3'

    if type3_idx.sum() > 0:
        # cannot impute
        pass

    # CASE 4: links missing 'lanes', 'lanes:backward' and 'lanes:forward'; have 'lanes:both_way'
    # do nothing
    type4_idx = two_way.lanes.isnull() & (
                two_way['lanes:forward'].isnull()) & (
                two_way['lanes:backward'].isnull()) & (
                two_way['lanes:both_ways'].notnull())
    WranglerLogger.debug('{} links of type4:\n{}'.format(type4_idx.sum(), two_way.loc[type4_idx]))
    # add tag
    two_way.loc[type4_idx, 'lane_cnt_tag'] = 'type4'

    if type4_idx.sum() > 0:
        # cannot impute
        pass

    # CASE 5: links have 'lanes' but are missing either 'lanes:backward' or 'lanes:forward'; no 'lanes:both_way'
    type5_idx = two_way.lanes.notnull() & (    # have 'lanes'
          (two_way['lanes:forward'].isnull() & two_way['lanes:backward'].notnull()) | (    # only have backward
           two_way['lanes:forward'].notnull() & two_way['lanes:backward'].isnull())) & (   # only have forward
          two_way['lanes:both_ways'].isnull())
    WranglerLogger.debug('{} links of type5:\n{}'.format(type5_idx.sum(), two_way.loc[type5_idx]))
    # add tag
    two_way.loc[type5_idx, 'lane_cnt_tag'] = 'type5'

    if type5_idx.sum() > 0:
        # Impute: assign forward/backward lanes with available data, calculate lanes for the missing direction
        # if lanes:forward not missing, lanes:backward is missing
        two_way.loc[type5_idx & two_way['lanes:forward'].notnull(), 'forward_tot_lanes'] = two_way['lanes:forward']
        two_way.loc[type5_idx & two_way['lanes:forward'].notnull(), 'backward_tot_lanes'] = two_way['lanes'] - two_way['lanes:forward']
        # if lanes:backward not missing, lanes:forward is missing
        two_way.loc[type5_idx & two_way['lanes:backward'].notnull(), 'backward_tot_lanes'] = two_way['lanes:backward']
        two_way.loc[type5_idx & two_way['lanes:backward'].notnull(), 'forward_tot_lanes'] = two_way['lanes'] - two_way['lanes:backward']

    # CASE 6: links have 'lanes' but are missing either 'lanes:backward' or 'lanes:forward'; have 'lanes:both_way'
    type6_idx = two_way.lanes.notnull() & (    # have 'lanes'
          (two_way['lanes:forward'].isnull() & two_way['lanes:backward'].notnull()) | (    # only have backward
           two_way['lanes:forward'].notnull() & two_way['lanes:backward'].isnull())) & (   # only have forward
          two_way['lanes:both_ways'].notnull())
    WranglerLogger.debug('{} links of type6:\n{}'.format(type6_idx.sum(), two_way.loc[type6_idx]))
    # add tag
    two_way.loc[type6_idx, 'lane_cnt_tag'] = 'type6'

    if type6_idx.sum() > 0:
        # cannot impute
        pass

    # CASE 7: links have 'lanes' but are missing both 'lanes:backward' and 'lanes:forward'; no 'lanes:both_way'
    type7_idx = two_way.lanes.notnull() & (    # have 'lanes'
                two_way['lanes:forward'].isnull() & two_way['lanes:backward'].isnull()) & (  # missing both
                two_way['lanes:both_ways'].isnull())
    WranglerLogger.debug('{} links of type7:\n{}'.format(type7_idx.sum(), two_way.loc[type7_idx]))
    WranglerLogger.debug('lanes count stats:\n{}'.format(two_way.loc[type7_idx].lanes.value_counts()))
    # add tag
    two_way.loc[type7_idx, 'lane_cnt_tag'] = 'type7'

    if type7_idx.sum() > 0:
        # if 'lanes' is an even number, split 'lanes' equally between 'lanes:backward' and 'lanes:forward'
        two_way.loc[type7_idx & (two_way.lanes % 2 == 0), 'forward_tot_lanes'] = two_way['lanes'] / 2
        two_way.loc[type7_idx & (two_way.lanes % 2 == 0), 'backward_tot_lanes'] = two_way['lanes'] / 2
        # if 'lanes' is an odd number, cannot impute

    # CASE 8: links have 'lanes' but are missing both 'lanes:backward' and 'lanes:forward'; have 'lanes:both_way'
    type8_idx = two_way.lanes.notnull() & (    # have 'lanes'
                two_way['lanes:forward'].isnull() & two_way['lanes:backward'].isnull()) & (  # missing both
                two_way['lanes:both_ways'].notnull())
    WranglerLogger.debug('{} links of type8:\n{}'.format(type8_idx.sum(), two_way.loc[type8_idx]))
    WranglerLogger.debug('lanes count stats:\n{}'.format(two_way.loc[type8_idx].lanes.value_counts()))
    # add tag
    two_way.loc[type8_idx, 'lane_cnt_tag'] = 'type8'

    if type8_idx.sum() > 0:
        # if 'lanes' is an odd number, plus 1 (middle turn lane) and then split equally between 'forward' and 'backward'
        two_way.loc[type8_idx & (two_way.lanes % 2 != 0), 'forward_tot_lanes'] = (two_way['lanes']+1)/2
        two_way.loc[type8_idx & (two_way.lanes % 2 != 0), 'backward_tot_lanes'] = (two_way['lanes']+1)/2
        # also, create middle turn lane
        two_way.loc[type8_idx & (two_way.lanes % 2 != 0), 'forward_middleTurn_lanes'] = 1
        two_way.loc[type8_idx & (two_way.lanes % 2 != 0), 'backward_middleTurn_lanes'] = 1
        # if "lanes" is an even number, cannot impute

    # CASE 9: links have 'lanes', 'lanes:backward' and 'lanes:forward', and 'lanes:forward'+'lanes:backward'=='lanes';
    # no 'lanes:both_way'
    type9_idx = two_way.lanes.notnull() & (  # have 'lanes'
                two_way['lanes:forward'].notnull() & two_way['lanes:backward'].notnull()) & (    # have both
                two_way['lanes:forward'] + two_way['lanes:backward'] == two_way['lanes']) & (    # lane counts add up
                two_way['lanes:both_ways'].isnull())
    WranglerLogger.debug('{} links of type9:\n{}'.format(type9_idx.sum(), two_way.loc[type9_idx]))
    # add tag
    two_way.loc[type9_idx, 'lane_cnt_tag'] = 'type9'

    if type9_idx.sum() > 0:
        # Impute: tot_lanes_forward = lanes:forward, tot_lanes_backward = lanes:backward
        two_way.loc[type9_idx, 'forward_tot_lanes'] = two_way['lanes:forward']
        two_way.loc[type9_idx, 'backward_tot_lanes'] = two_way['lanes:backward']

    # CASE 10: links have 'lanes', 'lanes:backward' and 'lanes:forward', no 'lanes:both_way',
    # but 'lanes:forward' + 'lanes:backward' != 'lanes'
    type10_idx = two_way.lanes.notnull() & (    # have 'lanes'
                 two_way['lanes:forward'].notnull() & two_way['lanes:backward'].notnull()) & (  # have both
                 two_way['lanes:forward'] + two_way['lanes:backward'] != two_way['lanes']) & (  # lane counts not add up
                 two_way['lanes:both_ways'].isnull())
    WranglerLogger.debug('{} links of type10:\n{}'.format(type10_idx.sum(), two_way.loc[type10_idx]))
    # add tag
    two_way.loc[type10_idx, 'lane_cnt_tag'] = 'type10'

    # cannot impute
    if type10_idx.sum() > 0:
        # cannot impute
        pass

    # CASE 11: links have 'lanes', 'lanes:backward' and 'lanes:forward', have 'lanes:both_way', and lane counts add up
    type11_idx = two_way.lanes.notnull() & (  # have 'lanes'
                 two_way['lanes:forward'].notnull() & two_way['lanes:backward'].notnull()) & (  # have both
                 two_way['lanes:both_ways'].notnull()) & (
                 two_way['lanes:forward'] + two_way['lanes:backward'] + two_way['lanes:both_ways'] == two_way['lanes']) # lane counts add up
    WranglerLogger.debug('{} links of type11:\n{}'.format(type11_idx.sum(), two_way.loc[type11_idx]))
    # add tag
    two_way.loc[type11_idx, 'lane_cnt_tag'] = 'type11'

    if type11_idx.sum() > 0:
        # Impute: add 1 lane to each direction, and create middle turn lane
        two_way.loc[type11_idx, 'forward_tot_lanes'] = two_way['lanes:forward'] + 1
        two_way.loc[type11_idx, 'forward_middleTurn_lanes'] = 1
        two_way.loc[type11_idx, 'backward_tot_lanes'] = two_way['lanes:backward'] + 1
        two_way.loc[type11_idx, 'backward_middleTurn_lanes'] = 1

    # CASE 12: links have 'lanes', 'lanes:backward', 'lanes:forward', 'lanes:both_way', but lane counts don't add up
    type12_idx = two_way.lanes.notnull() & (    # have 'lanes'
                 two_way['lanes:forward'].notnull() & two_way['lanes:backward'].notnull()) & (  # have both
                 two_way['lanes:both_ways'].notnull()) & (
                 two_way['lanes:forward'] + two_way['lanes:backward'] + two_way['lanes:both_ways'] != two_way['lanes']) # lane counts not add up
    WranglerLogger.debug('{} links of type12:\n{}'.format(type12_idx.sum(), two_way.loc[type12_idx]))
    # add tag
    two_way.loc[type12_idx, 'lane_cnt_tag'] = 'type12'

    if type12_idx.sum() > 0:
        # cannot impute
        pass

    WranglerLogger.info('Finished imputing lane counts for two-way links, lane counts stats:\n{}\n{}\n{}\n{}'.format(
        'forward_tot_lanes', two_way['forward_tot_lanes'].value_counts(dropna=False),
        'backward_tot_lanes', two_way['backward_tot_lanes'].value_counts(dropna=False)))

    WranglerLogger.info('Impute lanes for one-way links')
    # when 'lanes' data available
    one_way.loc[one_way.lanes.notnull(), 'oneway_tot_lanes'] = one_way['lanes']
    # when 'lanes' data is missing, use 'lanes:forward' when available
    one_way.loc[one_way.lanes.isnull() & one_way['lanes:forward'].notnull(),
                'oneway_tot_lanes'] = one_way['lanes:forward']
    # add tag
    one_way['lane_cnt_tag'] = 'one-way-lanes'
    WranglerLogger.info('Finished imputing lane counts for one-way links, lane counts stats:\n{}\n{}'.format(
        'oneway_tot_lanes', one_way['oneway_tot_lanes'].value_counts(dropna=False)))

    # merge two-way and one-way links back
    link_gdf_lane_imputed = pd.concat([two_way, one_way])
    WranglerLogger.info('Merge two-way and one-way links into {} rows, with fields:\n{}'.format(
        link_gdf_lane_imputed.shape[0],
        list(link_gdf_lane_imputed)
    ))

    return link_gdf_lane_imputed


def cleanup_turns_attributes(link_gdf):
    """
    Cleans up OSM extract's link attributes 'turn:lanes', 'turn:lanes:forward', 'turn:lanes:backward':
        - typos:
            "throught" -> "through"
            "revese" -> "reverse"
            "revesre" -> "reverse"
            "mege" -> "merge"
            "sligth" -> "slight"
        - non-turn values: 'none' or (empty) can be used for lanes with no turn indication (e.g. '||right' or
          'none|none|right' represents a 3-lane road (one-way or two-way), with '|' as the lane divider mark).
          Replace 'none' or (empty) with 'non_turn', so 'non_turn|non_turn|right'.

    Parameters
    -----------
    link_gdf: osm Ways with link attributes 'turn:lanes', 'turn:lanes:forward', 'turn:lanes:backward'

    Return
    -----------
    """
    WranglerLogger.info('Clean up turn-related attributes')
    WranglerLogger.debug('...fix typos in turn:lanes related values')
    for col in ['turn:lanes', 'turn:lanes:forward', 'turn:lanes:backward']:
        link_gdf[col] = link_gdf[col].apply(lambda x: x.replace('throught', 'through'))
        link_gdf[col] = link_gdf[col].apply(lambda x: x.replace('revese', 'reverse'))
        link_gdf[col] = link_gdf[col].apply(lambda x: x.replace('revesre', 'reverse'))
        link_gdf[col] = link_gdf[col].apply(lambda x: x.replace('mege', 'merge'))
        link_gdf[col] = link_gdf[col].apply(lambda x: x.replace('sligth', 'slight'))

    WranglerLogger.info('...clean up non-turn values')
    # first, replace 'none' with 'non_turn'
    for col in ['turn:lanes', 'turn:lanes:forward', 'turn:lanes:backward']:
        link_gdf[col] = link_gdf[col].apply(lambda x: x.replace('none', 'non_turn'))

    # second, replace (empty) with 'non_turn'
    link_gdf['turn:lanes'] = link_gdf['turn:lanes'].apply(lambda x: _fill_non_turn(x))
    link_gdf['turn:lanes:forward'] = link_gdf['turn:lanes:forward'].apply(lambda x: _fill_non_turn(x))
    link_gdf['turn:lanes:backward'] = link_gdf['turn:lanes:backward'].apply(lambda x: _fill_non_turn(x))

    WranglerLogger.info('...completed turns attributes cleanup.')
    return link_gdf


def _fill_non_turn(turn_str):
    """
    cleans up strings in OSM extract's turns:lanes-related attributes.
    """
    # if not turn lanes value, pass
    if len(turn_str) == 0:
        pass
    else:
        # fill in all (empty) between each pair of lane divider marks
        while '||' in turn_str:
            turn_str = turn_str.replace('||', '|non_turn|')
        # fill in (empty) of the first lane
        if turn_str[0] == '|':
            turn_str = 'non_turn' + turn_str
        # fill in (empty) of the last lane
        if turn_str[-1] == '|':
            turn_str = turn_str + 'non_turn'
    return turn_str


def add_two_way_osm(link_gdf):
=======
def add_two_way_osm(osmnx_shst_gdf):
>>>>>>> 97269e14
    """
    Selects rows that represent two-way links, and adds the reverse direction of that link

    Parameters
    ------------
    osmnx_shst_gdf: osm ways from shst extracts, with links attributes also from OSM extract

    return
    ------------
    complete osm links from shst extraction records
    """
<<<<<<< HEAD
    WranglerLogger.debug("add_two_way_osm with type(link_gdf): {}".format(type(link_gdf)))
    # get two-way links
    reverse_osm_link_gdf = link_gdf.loc[link_gdf['osm_dir_tag'] == 'two_way'].copy()
=======
    WranglerLogger.debug("add_two_way_osm with type(osmnx_shst_gdf): {}".format(type(osmnx_shst_gdf)))
    # get two-way links; basing our judgement on what these are using the SharedStreet assesment
    # of oneway because the geometries are from SharedStreets, which combines some link+reverse
    # links into a single bi-directional link sometimes, and we want to create the reverse of those
    reverse_osmnx_shst_gdf = osmnx_shst_gdf.loc[
        (osmnx_shst_gdf.oneway_shst == False) &
        (osmnx_shst_gdf.forwardReferenceId != osmnx_shst_gdf.backReferenceId) &
        (osmnx_shst_gdf.u != osmnx_shst_gdf.v)
        ].copy()
>>>>>>> 97269e14

    WranglerLogger.debug('osmnx_shst_gdf has {} two-way OSM ways, which contain {} geometries'.format(
        len(reverse_osmnx_shst_gdf),
        reverse_osmnx_shst_gdf.id.nunique())
    )

    # revert their u, v, forwardReferenceId, backReferenceId to create links of the opposite direction
    reverse_osmnx_shst_gdf.rename(
        columns={
            "u": "v",
            "v": "u",
            "forwardReferenceId": "backReferenceId",
            "backReferenceId": "forwardReferenceId",
            "fromIntersectionId": "toIntersectionId",
            "toIntersectionId": "fromIntersectionId",
        },
        inplace=True,
    )
    # reverse the geometries themselves, enabling offset and arrows to work when this is drawn in GIS
    reverse_osmnx_shst_gdf.reset_index(inplace=True)
    forward_linestrings = reverse_osmnx_shst_gdf['geometry'].tolist()
    WranglerLogger.debug('forward_linestrings len={} type(forward_linestrings[0])={} first 5={}'.format(
        len(forward_linestrings), type(forward_linestrings[0]), forward_linestrings[:5]
    ))
    reverse_linestrings = []
    for forward_linestring in forward_linestrings:
        # forward_linstring is a shapely.geometry.LineString object
        reverse_coordinates = list(forward_linestring.coords)[::-1]
        reverse_linestrings.append(LineString(reverse_coordinates))
    reverse_osmnx_shst_gdf['geometry'] = reverse_linestrings

    # add variables to represent imputed lanes for each direction and turns for each direction
    # for reversed osm links, use 'backward_tot_lanes' and 'turn:lanes:backward'
    reverse_osm_link_gdf['lanes_osmSplit'] = reverse_osm_link_gdf['backward_tot_lanes']
    reverse_osm_link_gdf['turns:lanes_osmSplit'] = reverse_osm_link_gdf['turn:lanes:backward']
    # for the initial rows for two-way links, use 'forward_tot_lanes' and 'turn:lanes:forward'
    link_gdf.loc[link_gdf.osm_dir_tag == 'two_way', 'lanes_osmSplit'] = link_gdf['forward_tot_lanes']
    link_gdf.loc[link_gdf.osm_dir_tag == 'two_way', 'turns:lanes_osmSplit'] = link_gdf['turn:lanes:forward']
    # for one-way links, use 'oneway_tot_lanes' and 'turn:lanes'
    link_gdf.loc[link_gdf.osm_dir_tag == 'one_way', 'lanes_osmSplit'] = link_gdf['oneway_tot_lanes']
    link_gdf.loc[link_gdf.osm_dir_tag == 'one_way', 'turns:lanes_osmSplit'] = link_gdf['turn:lanes']
    # TODO (?): drop initial lane and turn fields with 'forward' and 'backward' info

    # add variable to note that it's a reverse that we've created
    osmnx_shst_gdf["reverse"] = 0
    reverse_osmnx_shst_gdf["reverse"] = 1

    # concatenate the reversed links and the initial links
    link_all_gdf = pd.concat( [osmnx_shst_gdf, reverse_osmnx_shst_gdf], sort=False, ignore_index=True)

    # update "forwardReferenceId" and "backReferenceId": rename the former to shstReferenceId because the link now only
    # represents the 'forward' direction; drop the latter because the opposite link is represented by another row
    link_all_gdf.rename(columns={"forwardReferenceId": "shstReferenceId",
                                 "geometryId": "shstGeometryId"},
                        inplace=True)
    link_all_gdf.drop(columns=["backReferenceId"], inplace=True)

    WranglerLogger.debug(
        'after adding the opposite link of two-way OSM Ways, the ShSt-derived OSM Ways have {} OSM links, {} geometries, {} ShSt references'.format(
            link_all_gdf.shape[0],
            link_all_gdf.shstGeometryId.nunique(),
            link_all_gdf.groupby(["shstReferenceId", "shstGeometryId"]).count().shape[0]
        )
    )

    WranglerLogger.debug('of these links, {} are missing OSM extracts info, due to shst extracts (default tile 181224) containing " \
        "{} osmids that are not included in the latest OSM extracts, e.g. private streets, closed streets.'.format(
            link_all_gdf.loc[link_all_gdf.osmid.isnull()].shape[0],
            link_all_gdf.loc[link_all_gdf.osmid.isnull()].wayId.nunique()
        )
    )
    WranglerLogger.debug("add_two_way_osm returning link_all_gdf with type(link_all_gdf): {}".format(type(link_all_gdf)))
    return link_all_gdf


def turn_lane_accounting(link_gdf):
    """
    Split total lane count into turn lanes and general purpose lanes based on OSM attributes related to turn lanes.
    """


def consolidate_osm_way_to_shst_link(osm_link):
    """
    if a shst link has more than one osm ways, aggregate info into one, e.g. series([1,2,3]) to cell value [1,2,3]
    
    Parameters
    ----------
    osm_link: ShSt-derived OSM Ways with a number of link attributes
    
    return
    ----------
    ShSt geometry based links with the same link attributes
    
    """
    osm_link_gdf = osm_link.copy()

    GROUPBY_COLS = [
        "shstReferenceId",
        "id",
        "shstGeometryId",
        "fromIntersectionId",
        "toIntersectionId"
    ]
    agg_dict = {"geometry": lambda x: x.iloc[0],
                "u": lambda x: x.iloc[0],
                "v": lambda x: x.iloc[-1],
                "waySections_len": "first"}

    def make_tuple(x):
        """ Agregation function, tuple-izes series with multiple values
        """
        T = tuple(x)
        # if it's a series with one object, e.g. 
        # 0    [2401244716, 2401244713, 2401244712] 
        # dtype: object
        if isinstance(x, pd.Series) and x.dtype == object and len(x) == 1:
            return T

        if len(T) > 1:
            if isinstance(T, (pd.Series, pd.Index, np.ndarray)) and len(T) != 1:
                WranglerLogger.debug("T:{} type:{} len:{}".format(T, type(T), len(T)))
            return T

        if isinstance(T[0], (pd.Series, pd.Index, np.ndarray)) and len(T[0]) != 1:
            WranglerLogger.debug("T[0]:{} type:{} len:{}".format(T[0], type(T[0]), len(T[0])))
            WranglerLogger.debug("=> T:{} type:{} len:{}".format(T, type(T), len(T)))
            WranglerLogger.debug("=> x:{} type:{} len:{}".format(x, type(x), len(x)))
        return T[0]

    # these columns are going to be aggregated by making them into tuples, so convert them to object dtypes
    object_columns = {}
    for c in osm_link_gdf.columns:
        # groupby cols, no need to aggregate these
        if c in GROUPBY_COLS: continue
        # these aggregation methods are already defined
        if c in agg_dict.keys(): continue
        # use make_tuple() for the rest
        agg_dict[c] = make_tuple
        object_columns[c] = object

    WranglerLogger.debug("......start aggregating osm segments to one shst link for forward links")
    forward_link_gdf = osm_link_gdf[osm_link_gdf.reverse_out == 0].copy()

    WranglerLogger.debug('forward_link_gdf.dtypes:\n{}'.format(forward_link_gdf.dtypes))
    WranglerLogger.debug('forward_link_gdf.head:\n{}'.format(forward_link_gdf.head(30)))
    WranglerLogger.debug('agg_dict:{}'.format(agg_dict))

    if len(forward_link_gdf) > 0:
        forward_link_gdf = forward_link_gdf.astype(dtype=object_columns)
        WranglerLogger.debug("converted forward_link_gdf columns for groupby to:\n{}".format(forward_link_gdf.dtypes))
        forward_link_gdf = forward_link_gdf.groupby(GROUPBY_COLS).agg(agg_dict).reset_index()
        forward_link_gdf["forward"] = 1
    else:
        forward_link_gdf = None

    print("......start aggregating osm segments to one shst link for backward links")

    backward_link_gdf = osm_link_gdf[osm_link_gdf.reverse_out == 1].copy()

    if len(backward_link_gdf) > 0:
        agg_dict.update({"u": lambda x: x.iloc[-1],
                         "v": lambda x: x.iloc[0]})

        backward_link_gdf = backward_link_gdf.groupby(
            ["shstReferenceId",
             "id",
             "shstGeometryId",
             "fromIntersectionId",
             "toIntersectionId"]
        ).agg(agg_dict).reset_index()
    else:
        backward_link_gdf = None

    shst_link_gdf = None

    if forward_link_gdf is None:
        print("back")
        shst_link_gdf = backward_link_gdf

    if backward_link_gdf is None:
        print("for")
        shst_link_gdf = forward_link_gdf

    if (forward_link_gdf is not None) and (backward_link_gdf is not None):
        print("all")
        shst_link_gdf = pd.concat([forward_link_gdf, backward_link_gdf],
                                  sort=False,
                                  ignore_index=True)

    shst_link_gdf = gpd.GeoDataFrame(shst_link_gdf,
                                     crs={'init': 'epsg:{}'.format(LAT_LONG_EPSG)})

    return shst_link_gdf


def create_node_gdf(link_gdf):
    """
    create shst node gdf from shst geometry
    
    Paramters
    ---------
    link_gdf:  shst links with osm info
    
    return
    ---------
    shst nodes with osm info
    
    """
    print("-------start creating shst nodes--------")
    # geometry only matches for forward direction
    forward_link_gdf = link_gdf[link_gdf.reverse == 0].copy()

    # create point geometry from shst linestring
    forward_link_gdf["u_point"] = forward_link_gdf.apply(lambda x: Point(list(x.geometry.coords)[0]), axis=1)
    forward_link_gdf["v_point"] = forward_link_gdf.apply(lambda x: Point(list(x.geometry.coords)[-1]), axis=1)

    # get from points
    point_gdf = forward_link_gdf[["u", "fromIntersectionId", "u_point"]].copy()

    point_gdf.rename(columns={"u": "osm_node_id",
                              "fromIntersectionId": "shst_node_id",
                              "u_point": "geometry"},
                     inplace=True)

    # append to points
    point_gdf = pd.concat([
        point_gdf,
        forward_link_gdf[["v", "toIntersectionId", "v_point"]].rename(columns={"v": "osm_node_id",
                                                                               "toIntersectionId": "shst_node_id",
                                                                               "v_point": "geometry"})],
        sort=False,
        ignore_index=True)

    # drop duplicates
    point_gdf.drop_duplicates(subset=["osm_node_id", "shst_node_id"], inplace=True)

    point_gdf = gpd.GeoDataFrame(point_gdf,
                                 crs={'init': 'epsg:{}'.format(LAT_LONG_EPSG)})

    return point_gdf


def link_df_to_geojson(df, properties):
    """
    Author: Geoff Boeing:
    https://geoffboeing.com/2015/10/exporting-python-data-geojson/
    """
    geojson = {"type": "FeatureCollection", "features": []}
    for _, row in df.iterrows():
        feature = {"type": "Feature",
                   "properties": {},
                   "geometry": {"type": "LineString",
                                "coordinates": []}}
        feature["geometry"]["coordinates"] = [[x, y] for (x, y) in list(row["geometry"].coords)]
        for prop in properties:
            feature["properties"][prop] = row[prop]
        geojson["features"].append(feature)
    return geojson


def point_df_to_geojson(df: pd.DataFrame, properties: list):
    """
    Author: Geoff Boeing:
    https://geoffboeing.com/2015/10/exporting-python-data-geojson/
    """

    geojson = {"type": "FeatureCollection", "features": []}
    for _, row in df.iterrows():
        feature = {
            "type": "Feature",
            "properties": {},
            "geometry": {"type": "Point", "coordinates": []},
        }
        feature["geometry"]["coordinates"] = [row["geometry"].x, row["geometry"].y]
        for prop in properties:
            feature["properties"][prop] = row[prop]
        geojson["features"].append(feature)
    return geojson


def fill_na(df_na):
    """
    fill str NaN with ""
    fill numeric NaN with 0
    """
    df = df_na.copy()
    num_col = list(df.select_dtypes([np.number]).columns)
    print("numeric columns: ", num_col)
    object_col = list(df.select_dtypes(['object']).columns)
    print("str columns: ", object_col)

    for x in list(df.columns):
        if x in num_col:
            df[x].fillna(0, inplace=True)
        elif x in object_col:
            df[x].fillna("", inplace=True)

    return df


def identify_dead_end_nodes(links):
    """
    iteratively find the dead end in networks
    """

    A_B_df = pd.concat([links,
                        links.rename(columns={"u": "v", "v": "u"})],
                       ignore_index=True,
                       sort=False)

    A_B_df.drop_duplicates(inplace=True)

    A_B_df = A_B_df.groupby(["u"]).count().reset_index()

    single_node_list = A_B_df[A_B_df.v == 1].u.tolist()

    return single_node_list


def read_shst_extract(path, suffix):
    """
    read all shst extraction geojson file
    """
    shst_gdf = pd.DataFrame()

    shst_files = glob.glob(path + "/**/" + suffix, recursive=True)

    # raise an error if no files are found
    if len(shst_files) == 0:
        raise FileNotFoundError(errno.ENOENT, path + "/**/" + suffix)

    WranglerLogger.debug("----------start reading shst extraction data-------------")
    for shst_file in shst_files:
        (dirname, filename) = os.path.split(shst_file)
        WranglerLogger.debug("reading shst extraction data: {}".format(filename))
        new_gdf = geofeather.from_geofeather(shst_file)
        new_gdf['source'] = shst_file
        shst_gdf = pd.concat([shst_gdf, new_gdf],
                             ignore_index=True,
                             sort=False)
    WranglerLogger.debug("----------finished reading shst extraction data-------------")
    WranglerLogger.debug("shst extraction head:{}\n".format(shst_gdf.head(10)))

    return shst_gdf


def highway_attribute_list_to_value(x, highway_to_roadway_dict, roadway_hierarchy_dict):
    """
    clean up osm highway for ShSt links with more than one OSM Ways

    Assumption:
    - if multiple OSM ways of the same SHST link have the same roadway type (converted from 'highway'), use that type
    - if multiple OSM ways of the same SHST link have different roadway type,
      use the type with the smallest "hierarchy" value, i.e. the highest hierarchy,
      For example, a SHST link that contains a "motorway" OSM way and a "footway" OSM way
      would be labeled as "motorway".
    - if missing OSM 'highway' info, use 'roadClass' field which is from shst extraction.

    """
    if type(x.highway) == list:
        value_list = list(set([highway_to_roadway_dict[c] for c in x.highway]))
        if len(value_list) == 1:
            if value_list[0] != "":
                return value_list[0]
            else:
                if type(x.roadClass) == list:
                    return highway_to_roadway_dict[x.roadClass[0].lower()]
                else:
                    return highway_to_roadway_dict[x.roadClass.lower()]

        else:
            ret_val = value_list[0]
            ret_val_level = roadway_hierarchy_dict[ret_val]
            for c in value_list:
                val_level = roadway_hierarchy_dict[c]
                if val_level < ret_val_level:
                    ret_val = c
                    ret_val_level = val_level
                else:
                    continue
            return ret_val
    else:
        if x.highway == "":
            return highway_to_roadway_dict[x.roadClass.lower()]
        else:
            if x.highway not in highway_to_roadway_dict.keys():
                print(x)
            else:
                return highway_to_roadway_dict[x.highway]


def ox_graph(nodes_df, links_df):
    """
        create an osmnx-flavored network graph
        osmnx doesn't like values that are arrays, so remove the variables
        that have arrays.  osmnx also requires that certain variables
        be filled in, so do that too.
        Parameters
        ----------
        nodes_df : GeoDataFrame
        link_df : GeoDataFrame
        Returns
        -------
        networkx multidigraph
    """
    try:
        graph_nodes = nodes_df.drop(
            ["inboundReferenceId", "outboundReferenceId"], axis=1
        )
    except:
        graph_nodes = nodes_df.copy()

    graph_nodes.gdf_name = "network_nodes"
    graph_nodes['id'] = graph_nodes['shst_node_id']

    graph_links = links_df.copy()
    graph_links['id'] = graph_links['shstReferenceId']
    graph_links['key'] = graph_links['shstReferenceId']

    G = ox.gdfs_to_graph(graph_nodes, graph_links)

    return G


def reproject(link, node, epsg):
    """
    reporoject link and node geodataframes
    
    for nodes, update X and Y columns
    
    """

    link = link.to_crs(epsg=epsg)
    node = node.to_crs(epsg=epsg)

    node['X'] = node['geometry'].apply(lambda p: p.x)
    node['Y'] = node['geometry'].apply(lambda p: p.y)

    return link, node


def num_of_drive_loadpoint_per_centroid(existing_drive_cc_df, existing_node_gdf):
    """
    decide number of loading point for drive access per centroid
    
    logic: for drive, find the closest points to the existing loading point
    
    return: 
    dataframe
    for each existing drive loading point, number of new loading point needs to be generated. currently set to 1.
    
    """
    existing_pairs_of_centroid_loadpoint_df = existing_drive_cc_df.groupby(['c', 'non_c']).count().reset_index().drop(
        ['A', 'B'], axis=1)

    existing_num_of_loadpoint_per_c_df = existing_drive_cc_df.groupby(['c', 'non_c']).count().groupby('c').count()[
        ['A']].rename(columns={'A': 'abm_num_load'}).reset_index()

    num_drive_loadpoint_new_near_old = pd.merge(existing_pairs_of_centroid_loadpoint_df,
                                                existing_num_of_loadpoint_per_c_df,
                                                how='left',
                                                on='c')

    num_drive_loadpoint_new_near_old['osm_num_load'] = 1

    num_drive_loadpoint_new_near_old = pd.merge(num_drive_loadpoint_new_near_old,
                                                existing_node_gdf[['N', 'X', 'Y']],
                                                how='left',
                                                left_on='non_c',
                                                right_on='N')
    return num_drive_loadpoint_new_near_old


def num_of_walk_bike_loadpoint_per_centroid(existing_centroid_df):
    """
    decide number of loading point for walk and bike access per centroid
    
    logic: find 5 closest points to centroid
    
    return: 
    dataframe
    for each centroid, number of loading point needs to be generated.
    
    """

    num_loadpoint = existing_centroid_df[['N', 'X', 'Y']].copy()
    num_loadpoint['osm_num_load'] = np.int(5)
    num_loadpoint.rename(columns={'N': 'c'}, inplace=True)

    return num_loadpoint


def find_new_load_point(abm_load_ref_df, all_node):
    """
    find the loading points in osm nodes
    
    input: osm node, loading point reference input
    
    output:  dataframe of pairs of centroid and loading point, with point geometry of loading point
    
    works in epsg = 26915
    
    """

    all_node_gdf = all_node.copy()

    all_node_gdf = all_node_gdf.to_crs(epsg=26915)
    all_node_gdf["X"] = all_node_gdf["geometry"].apply(lambda g: g.x)
    all_node_gdf["Y"] = all_node_gdf["geometry"].apply(lambda g: g.y)

    inventory_node_df = all_node_gdf.copy()
    inventory_node_ref = inventory_node_df[["X", "Y"]].values
    tree_default = cKDTree(inventory_node_ref)

    new_load_point_gdf = gpd.GeoDataFrame()

    for i in range(len(abm_load_ref_df)):

        point = abm_load_ref_df.iloc[i][['X', 'Y']].values
        c_id = abm_load_ref_df.iloc[i]['c']
        n_neigh = abm_load_ref_df.iloc[i]['osm_num_load']

        if "c" in all_node_gdf.columns:
            inventory_node_df = all_node_gdf[all_node_gdf.c == c_id].copy().reset_index()
            if len(inventory_node_df) == 0:
                continue
            else:
                inventory_node_ref = inventory_node_df[["X", "Y"]].values
                tree = cKDTree(inventory_node_ref)

        else:
            inventory_node_df = all_node_gdf.copy()
            tree = tree_default

        dd, ii = tree.query(point, k=n_neigh)
        if n_neigh == 1:
            add_gdf = gpd.GeoDataFrame(
                inventory_node_df[['osm_node_id', "shst_node_id", "model_node_id", 'geometry']].iloc[ii]) \
                .transpose().reset_index(drop=True)
        else:
            add_gdf = gpd.GeoDataFrame(
                inventory_node_df[['osm_node_id', "shst_node_id", "model_node_id", 'geometry']].iloc[ii]) \
                .reset_index(drop=True)
        add_gdf['c'] = int(abm_load_ref_df.iloc[i]['c'])
        if i == 0:
            new_load_point_gdf = add_gdf.copy()

        else:
            new_load_point_gdf = new_load_point_gdf.append(add_gdf, ignore_index=True, sort=False)

    return new_load_point_gdf.rename(columns={'geometry': 'geometry_ld'})


def generate_centroid_connectors(run_type, existing_drive_cc_df, node_gdf, existing_node_df):
    """
    calls function to generate loading point reference table, 
    and calls function to find loading points
    
    build linestring based on pairs of centroid and loading point
    
    return centroid connectors and centroids
    """

    if run_type == 'drive':
        abm_load_ref_df = num_of_drive_loadpoint_per_centroid(existing_drive_cc_df, existing_node_df)
    if (run_type == 'walk') | (run_type == 'bike'):
        abm_load_ref_df = num_of_walk_bike_loadpoint_per_centroid(existing_node_df)

    new_load_point_gdf = find_new_load_point(abm_load_ref_df, node_gdf)

    new_load_point_gdf = pd.merge(new_load_point_gdf,
                                  existing_node_df[['N', 'X', 'Y']],
                                  how='left',
                                  left_on='c',
                                  right_on='N')

    new_load_point_gdf['geometry_c'] = [Point(xy) for xy in zip(new_load_point_gdf['X'], new_load_point_gdf['Y'])]
    new_load_point_gdf.drop(['N', 'X', 'Y'], axis=1, inplace=True)

    # centroid coordinates
    new_centroid_gdf = new_load_point_gdf.copy()[['c', 'geometry_c']]
    new_centroid_gdf.rename(columns={'c': 'model_node_id', 'geometry_c': 'geometry'}, inplace=True)
    new_centroid_gdf.drop_duplicates(['model_node_id'], inplace=True)

    new_centroid_gdf = gpd.GeoDataFrame(new_centroid_gdf)

    # inbound cc
    new_cc_gdf = new_load_point_gdf.copy()
    new_cc_gdf['geometry'] = [LineString(xy) for xy in zip(new_cc_gdf['geometry_ld'], new_cc_gdf['geometry_c'])]

    new_cc_gdf["fromIntersectionId"] = new_cc_gdf['shst_node_id']
    new_cc_gdf["shstGeometryId"] = range(1, 1 + len(new_cc_gdf))
    new_cc_gdf["shstGeometryId"] = new_cc_gdf["shstGeometryId"].apply(lambda x: "cc" + str(x))
    new_cc_gdf["id"] = new_cc_gdf["shstGeometryId"]

    new_cc_gdf = new_cc_gdf.rename(columns={'model_node_id': 'A',
                                            'c': 'B',
                                            "osm_node_id": "u"})

    # remove duplicates
    new_cc_gdf.drop_duplicates(['A', 'B'], inplace=True)

    new_cc_gdf.crs = {'init': 'epsg:26915'}
    new_cc_gdf = new_cc_gdf.to_crs(epsg=4326)
    new_centroid_gdf.crs = {'init': 'epsg:26915'}
    new_centroid_gdf = new_centroid_gdf.to_crs(epsg=4326)

    return new_cc_gdf, new_centroid_gdf


def consolidate_cc(link, node, new_drive_cc, new_walk_cc=pd.DataFrame(), new_bike_cc=pd.DataFrame()):
    """
    consolidates TAZ/MAZ drive concetroid connectors with walk and bike centroid connectors if exist (for MAZ),
    returns a link file and a shape file of all TAZ/MAZ centroid connectors
    """

    link_gdf = link.copy()
    node_gdf = node.copy()
    new_drive_cc_gdf = new_drive_cc.copy()

    if len(new_walk_cc) > 0:
        new_walk_cc_gdf = new_walk_cc.copy()
        new_walk_cc_gdf["walk_access"] = int(1)
    else:
        new_walk_cc_gdf = pd.DataFrame()
    if len(new_bike_cc) > 0:
        new_bike_cc_gdf = new_bike_cc.copy()
        new_bike_cc_gdf["bike_access"] = int(1)
    else:
        new_bike_cc_gdf = pd.DataFrame()

    new_drive_cc_gdf["drive_access"] = int(1)
    new_drive_cc_gdf["walk_access"] = int(0)
    new_drive_cc_gdf["bike_access"] = int(0)

    new_cc_gdf = pd.concat([new_drive_cc_gdf,
                            new_walk_cc_gdf,
                            new_bike_cc_gdf],
                           sort=False,
                           ignore_index=True)

    new_cc_gdf["u"] = new_cc_gdf["u"].astype(np.int64)
    new_cc_gdf["A"] = new_cc_gdf["A"].astype(np.int64)

    new_cc_geometry_gdf = new_cc_gdf[["A", "B", "geometry", "fromIntersectionId", "u"]] \
        .drop_duplicates(subset=["A", "B"]).copy()

    new_cc_geometry_gdf["shstGeometryId"] = range(1, 1 + len(new_cc_geometry_gdf))
    new_cc_geometry_gdf["shstGeometryId"] = new_cc_geometry_gdf["shstGeometryId"].apply(lambda x: "cc" + str(x))
    new_cc_geometry_gdf["id"] = new_cc_geometry_gdf["shstGeometryId"]

    unique_cc_gdf = new_cc_gdf.groupby(["A", "B"]).agg({"drive_access": "max",
                                                        "walk_access": "max",
                                                        "bike_access": "max"}).reset_index()

    unique_cc_gdf = pd.merge(unique_cc_gdf,
                             new_cc_geometry_gdf,
                             how="left",
                             on=["A", "B"])

    # add the other direction
    cc_gdf = pd.concat([unique_cc_gdf,
                        unique_cc_gdf.rename(columns={
                            "A": "B",
                            "B": "A",
                            "u": "v",
                            "fromIntersectionId": "toIntersectionId"})],
                       ignore_index=True,
                       sort=False)

    cc_link_columns_list = ["A", "B", "drive_access", "walk_access", "bike_access",
                            "shstGeometryId", "id", "u", "v", "fromIntersectionId", "toIntersectionId"]
    cc_link_df = cc_gdf[cc_link_columns_list].copy()

    cc_shape_columns_list = ["id", "geometry", "fromIntersectionId", "toIntersectionId"]
    cc_shape_gdf = cc_gdf[cc_shape_columns_list].drop_duplicates(subset=["id"]).copy()

    return cc_link_df, cc_shape_gdf


def project_geometry(geometry, crs=None, to_crs=None, to_latlong=False):
    """
    Project a shapely geometry from its current CRS to another.
    If to_crs is None, project to the UTM CRS for the UTM zone in which the
    geometry's centroid lies. Otherwise project to the CRS defined by to_crs.
    Parameters
    ----------
    geometry : shapely.geometry.Polygon or shapely.geometry.MultiPolygon
        the geometry to project
    crs : dict or string or pyproj.CRS
        the starting CRS of the passed-in geometry. if None, it will be set to
        settings.default_crs
    to_crs : dict or string or pyproj.CRS
        if None, project to UTM zone in which geometry's centroid lies,
        otherwise project to this CRS
    to_latlong : bool
        if True, project to settings.default_crs and ignore to_crs
    Returns
    -------
    geometry_proj, crs : tuple
        the projected geometry and its new CRS
    """
    if crs is None:
        crs = {"init": "epsg:4326"}

    gdf = gpd.GeoDataFrame(geometry=[geometry], crs=crs)
    gdf_proj = project_gdf(gdf, to_crs=to_crs, to_latlong=to_latlong)
    geometry_proj = gdf_proj["geometry"].iloc[0]
    return geometry_proj, gdf_proj.crs


def project_gdf(gdf, to_crs=None, to_latlong=False):
    """
    Project a GeoDataFrame from its current CRS to another.
    If to_crs is None, project to the UTM CRS for the UTM zone in which the
    GeoDataFrame's centroid lies. Otherwise project to the CRS defined by
    to_crs. The simple UTM zone calculation in this function works well for
    most latitudes, but may not work for some extreme northern locations like
    Svalbard or far northern Norway.
    Parameters
    ----------
    gdf : geopandas.GeoDataFrame
        the GeoDataFrame to be projected
    to_crs : dict or string or pyproj.CRS
        if None, project to UTM zone in which gdf's centroid lies, otherwise
        project to this CRS
    to_latlong : bool
        if True, project to settings.default_crs and ignore to_crs
    Returns
    -------
    gdf_proj : geopandas.GeoDataFrame
        the projected GeoDataFrame
    """
    if gdf.crs is None or len(gdf) < 1:
        raise ValueError("GeoDataFrame must have a valid CRS and cannot be empty")

    # if to_latlong is True, project the gdf to latlong
    if to_latlong:
        gdf_proj = gdf.to_crs({"init": "epsg:4326"})
        # utils.log(f"Projected GeoDataFrame to {settings.default_crs}")

    # else if to_crs was passed-in, project gdf to this CRS
    elif to_crs is not None:
        gdf_proj = gdf.to_crs(to_crs)
        # utils.log(f"Projected GeoDataFrame to {to_crs}")

    # otherwise, automatically project the gdf to UTM
    else:
        # if CRS.from_user_input(gdf.crs).is_projected:
        #   raise ValueError("Geometry must be unprojected to calculate UTM zone")

        # calculate longitude of centroid of union of all geometries in gdf
        avg_lng = gdf["geometry"].unary_union.centroid.x

        # calculate UTM zone from avg longitude to define CRS to project to
        utm_zone = int(math.floor((avg_lng + 180) / 6.0) + 1)
        utm_crs = f"+proj=utm +zone={utm_zone} +ellps=WGS84 +datum=WGS84 +units=m +no_defs"

        # project the GeoDataFrame to the UTM CRS
        gdf_proj = gdf.to_crs(utm_crs)
        # utils.log(f"Projected GeoDataFrame to {gdf_proj.crs}")

    return gdf_proj


def buffer1(polygon):
    buffer_dist = 10
    poly_proj, crs_utm = project_geometry(polygon)
    poly_proj_buff = poly_proj.buffer(buffer_dist)
    poly_buff, _ = project_geometry(poly_proj_buff, crs=crs_utm, to_latlong=True)

    return poly_buff


def buffer2(polygon):
    return polygon.minimum_rotated_rectangle


def getAngle(a, b, c):
    ang = math.degrees(math.atan2(c[1] - b[1], c[0] - b[0]) - math.atan2(a[1] - b[1], a[0] - b[0]))
    return ang + 360 if ang < 0 else ang


def isDuplicate(a, b, zoneUnique):
    length = len(zoneUnique)
    # print("    unique zone unique length {}".format(length))
    for i in range(length):
        # print("           compare {} with zone unique {}".format(a, zoneUnique[i]))
        ang = getAngle(a, b, zoneUnique[i])

        if (ang < 45) | (ang > 315):
            return None

    zoneUnique += [a]


def get_non_near_connectors(all_cc, taz_N_list, maz_N_list, node_two_geometry_id_list):
    all_cc_link_gdf = all_cc.copy()

    all_cc_link_gdf = all_cc_link_gdf[all_cc_link_gdf.B.isin(taz_N_list + maz_N_list)].copy()

    all_cc_link_gdf = all_cc_link_gdf[["A", "B", "id", "geometry"]]

    all_cc_link_gdf["ld_point"] = all_cc_link_gdf["geometry"].apply(lambda x: list(x.coords)[0])
    all_cc_link_gdf["c_point"] = all_cc_link_gdf["geometry"].apply(lambda x: list(x.coords)[1])

    all_cc_link_gdf["ld_point_tuple"] = all_cc_link_gdf["ld_point"].apply(lambda x: tuple(x))

    all_cc_link_gdf["good_point"] = np.where(all_cc_link_gdf.A.isin(node_two_geometry_id_list),
                                             1,
                                             0)

    keep_cc_gdf = pd.DataFrame()

    for c in all_cc_link_gdf.B.unique():

        zone_cc_gdf = all_cc_link_gdf[all_cc_link_gdf.B == c].copy()

        centroid = zone_cc_gdf.c_point.iloc[0]

        # if the zone has less than 4 cc, keep all
        if len(zone_cc_gdf) <= 4:
            keep_cc_gdf = keep_cc_gdf.append(zone_cc_gdf, sort=False, ignore_index=True)

        # if the zone has more than 4 cc
        else:

            zoneUnique = []

            zoneCandidate = zone_cc_gdf["ld_point"].to_list()
            # print("zone candidate {}".format(zoneCandidate))
            for point in zoneCandidate:
                # print("evaluate: {}".format(point))
                if len(zoneUnique) == 0:
                    zoneUnique += [point]
                else:
                    isDuplicate(point, centroid, zoneUnique)
                # print("zone unique {}".format(zoneUnique))
                if len(zoneUnique) == 4:
                    break

            zone_cc_gdf = zone_cc_gdf[zone_cc_gdf.ld_point_tuple.isin([tuple(z) for z in zoneUnique])]

            keep_cc_gdf = keep_cc_gdf.append(zone_cc_gdf, sort=False, ignore_index=True)
            """
            ## if more than 4 good cc, apply non-near method
            if zone_cc_gdf.good_point.sum() > 4:
                
                zone_cc_gdf = zone_cc_gdf[zone_cc_gdf.good_point == 1].copy()
                
                zoneUnique = []
                
                zoneCandidate = zone_cc_gdf["B_point"].to_list()
                #print("zone candidate {}".format(zoneCandidate))
                for point in zoneCandidate:
                    #print("evaluate: {}".format(point))
                    if len(zoneUnique) == 0:
                        zoneUnique += [point]
                    else:
                        isDuplicate(point, centroid, zoneUnique)
                    #print("zone unique {}".format(zoneUnique))
                    if len(zoneUnique) == 4:
                        break
                
                zone_cc_gdf = zone_cc_gdf[zone_cc_gdf.B_point_tuple.isin([tuple(z) for z in zoneUnique])]
                
                keep_cc_gdf = keep_cc_gdf.append(zone_cc_gdf, sort = False, ignore_index = True)
    
            ## if less than 4 good cc, keep good cc, apply non-near to pick additional connectors
            else:
                non_near_zone_cc_gdf = zone_cc_gdf[zone_cc_gdf.good_point == 1].copy()
                
                ## keep good cc, get non near based on good cc
                
                zoneUnique = non_near_zone_cc_gdf["B_point"].to_list()
                
                zoneCandidate = zone_cc_gdf[zone_cc_gdf.good_point == 0]["B_point"].to_list()
                
                for point in zoneCandidate:
                    #print("evaluate: {}".format(point))
                    isDuplicate(point, centroid, zoneUnique)
                    #print("zone unique {}".format(zoneUnique))
                    if len(zoneUnique) == 4:
                        break
                        
                zone_cc_gdf = zone_cc_gdf[zone_cc_gdf.B_point_tuple.isin([tuple(z) for z in zoneUnique])]
                
                keep_cc_gdf = keep_cc_gdf.append(zone_cc_gdf, ignore_index = True)
            """
    return keep_cc_gdf<|MERGE_RESOLUTION|>--- conflicted
+++ resolved
@@ -302,19 +302,11 @@
         'oneway_shst value counts', osmnx_shst_gdf.oneway_shst.value_counts(dropna=False),
         'oneway_osmnx value counts', osmnx_shst_gdf.oneway_osmnx.value_counts(dropna=False)
     ))
-<<<<<<< HEAD
     oneway_diff = osmnx_shst_gdf.loc[osmnx_shst_gdf.oneway_shst.notnull() & osmnx_shst_gdf.oneway_osmnx.notnull() & (
                                      osmnx_shst_gdf.oneway_shst != osmnx_shst_gdf.oneway_osmnx)]
     oneway_diff.reset_index(drop=True, inplace=True)
     WranglerLogger.debug('export {} links with different oneway_shst and oneway_osm for debugging'.format(
         oneway_diff.shape[0]))
-=======
-    # export rows with different oneway_shst and oneway_osmnx
-    # TODO: decide which one is more accurate, and modify function 'add_two_way_osm()' accordingly. Now it uses oneway_shst.
-    oneway_diff = osmnx_shst_gdf.loc[(osmnx_shst_gdf.oneway_shst != osmnx_shst_gdf.oneway_osmnx) &
-                                     osmnx_shst_gdf.oneway_osmnx.notnull()].copy()
-    oneway_diff.reset_index(drop=True, inplace=True)
->>>>>>> 97269e14
     ONEWAY_DEBUG_FILE = os.path.join(OUTPUT_DIR, 'shst_osmnx_oneway_diff.feather')
     geofeather.to_geofeather(oneway_diff, ONEWAY_DEBUG_FILE)
     WranglerLogger.debug('Wrote oneway_diff to {}'.format(ONEWAY_DEBUG_FILE))
@@ -322,8 +314,7 @@
     return osmnx_shst_gdf
 
 
-<<<<<<< HEAD
-def modify_osmway_lane_accounting_field_type(link_gdf):
+def modify_osmway_lane_accounting_field_type(osmnx_shst_gdf):
     """
     For all fields related to lane accounting, convert numeric attributes to field type = numeric, and clean up the
     mixture of None and non (both numeric and string attributes).
@@ -341,17 +332,17 @@
                         'including numeric attributes: {}\n and str attributes: {}'.format(lane_acct_att_numeric,
                                                                                            lane_acct_att_str))
     for col in lane_acct_att_numeric:
-        link_gdf[col] = pd.to_numeric(link_gdf[col], errors='coerce')
-        WranglerLogger.debug('converted {} to numeric, with unique values: {}'.format(col, link_gdf[col].unique()))
+        osmnx_shst_gdf[col] = pd.to_numeric(osmnx_shst_gdf[col], errors='coerce')
+        WranglerLogger.debug('converted {} to numeric, with unique values: {}'.format(col, osmnx_shst_gdf[col].unique()))
 
     for col in lane_acct_att_str:
-        link_gdf[col].fillna('', inplace=True)
-        WranglerLogger.debug('cleaned up {}, with unique values: {}'.format(col, link_gdf[col].unique()))
-
-    return link_gdf
-
-
-def tag_osm_ways_oneway_twoway(link_gdf):
+        osmnx_shst_gdf[col].fillna('', inplace=True)
+        WranglerLogger.debug('cleaned up {}, with unique values: {}'.format(col, osmnx_shst_gdf[col].unique()))
+
+    return osmnx_shst_gdf
+
+
+def tag_osm_ways_oneway_twoway(osmnx_shst_gdf):
     """
     Tags osm ways dataframe with 'one_way' or 'two_way'
     """
@@ -359,20 +350,20 @@
     WranglerLogger.info('Add "osm_dir_tag" to label two-way and one-way OSM ways')
 
     # label 'two-way' links
-    link_gdf.loc[(link_gdf.oneway_shst == False) & (
-                  link_gdf.forwardReferenceId != link_gdf.backReferenceId) & (
-                  link_gdf.u != link_gdf.v), 'osm_dir_tag'] = 'two_way'
+    osmnx_shst_gdf.loc[(osmnx_shst_gdf.oneway_shst == False) & (
+                        osmnx_shst_gdf.forwardReferenceId != osmnx_shst_gdf.backReferenceId) & (
+                        osmnx_shst_gdf.u != osmnx_shst_gdf.v), 'osm_dir_tag'] = 'two_way'
 
     # the rest are 'one-way' links
-    link_gdf['osm_dir_tag'].fillna('one_way', inplace=True)
+    osmnx_shst_gdf['osm_dir_tag'].fillna('one_way', inplace=True)
 
     WranglerLogger.debug('input {} links: including {} two-way links and {} one-way links'.format(
-        link_gdf.shape[0], (link_gdf.osm_dir_tag == 'two_way').sum(), (link_gdf.osm_dir_tag == 'one_way').sum()))
-
-    return link_gdf
-
-
-def impute_num_lanes_each_direction_from_osm(link_gdf):
+        osmnx_shst_gdf.shape[0], (osmnx_shst_gdf.osm_dir_tag == 'two_way').sum(), (osmnx_shst_gdf.osm_dir_tag == 'one_way').sum()))
+
+    return osmnx_shst_gdf
+
+
+def impute_num_lanes_each_direction_from_osm(osmnx_shst_gdf):
     """
     In OSM data, 'lanes' represents the total number of lanes of a given road, so for links representing two-way roads,
     lanes = lanes:forward + lanes:backward + lanes:both_ways, with 'lanes:forward' and 'lane:backward' representing lane
@@ -390,8 +381,8 @@
     """
 
     # split the links gdf into two-way links and one-way links
-    two_way = link_gdf.loc[link_gdf['osm_dir_tag'] == 'two_way']
-    one_way = link_gdf.loc[link_gdf['osm_dir_tag'] == 'one_way']
+    two_way = osmnx_shst_gdf.loc[osmnx_shst_gdf['osm_dir_tag'] == 'two_way']
+    one_way = osmnx_shst_gdf.loc[osmnx_shst_gdf['osm_dir_tag'] == 'one_way']
 
     WranglerLogger.info('Impute lanes of each direction for two-way links')
 
@@ -588,16 +579,16 @@
         'oneway_tot_lanes', one_way['oneway_tot_lanes'].value_counts(dropna=False)))
 
     # merge two-way and one-way links back
-    link_gdf_lane_imputed = pd.concat([two_way, one_way])
+    osmnx_shst_gdf_lane_imputed = pd.concat([two_way, one_way])
     WranglerLogger.info('Merge two-way and one-way links into {} rows, with fields:\n{}'.format(
-        link_gdf_lane_imputed.shape[0],
-        list(link_gdf_lane_imputed)
+        osmnx_shst_gdf_lane_imputed.shape[0],
+        list(osmnx_shst_gdf_lane_imputed)
     ))
 
-    return link_gdf_lane_imputed
-
-
-def cleanup_turns_attributes(link_gdf):
+    return osmnx_shst_gdf_lane_imputed
+
+
+def cleanup_turns_attributes(osmnx_shst_gdf):
     """
     Cleans up OSM extract's link attributes 'turn:lanes', 'turn:lanes:forward', 'turn:lanes:backward':
         - typos:
@@ -612,7 +603,7 @@
 
     Parameters
     -----------
-    link_gdf: osm Ways with link attributes 'turn:lanes', 'turn:lanes:forward', 'turn:lanes:backward'
+    osmnx_shst_gdf: osm Ways with link attributes 'turn:lanes', 'turn:lanes:forward', 'turn:lanes:backward'
 
     Return
     -----------
@@ -620,24 +611,24 @@
     WranglerLogger.info('Clean up turn-related attributes')
     WranglerLogger.debug('...fix typos in turn:lanes related values')
     for col in ['turn:lanes', 'turn:lanes:forward', 'turn:lanes:backward']:
-        link_gdf[col] = link_gdf[col].apply(lambda x: x.replace('throught', 'through'))
-        link_gdf[col] = link_gdf[col].apply(lambda x: x.replace('revese', 'reverse'))
-        link_gdf[col] = link_gdf[col].apply(lambda x: x.replace('revesre', 'reverse'))
-        link_gdf[col] = link_gdf[col].apply(lambda x: x.replace('mege', 'merge'))
-        link_gdf[col] = link_gdf[col].apply(lambda x: x.replace('sligth', 'slight'))
+        osmnx_shst_gdf[col] = osmnx_shst_gdf[col].apply(lambda x: x.replace('throught', 'through'))
+        osmnx_shst_gdf[col] = osmnx_shst_gdf[col].apply(lambda x: x.replace('revese', 'reverse'))
+        osmnx_shst_gdf[col] = osmnx_shst_gdf[col].apply(lambda x: x.replace('revesre', 'reverse'))
+        osmnx_shst_gdf[col] = osmnx_shst_gdf[col].apply(lambda x: x.replace('mege', 'merge'))
+        osmnx_shst_gdf[col] = osmnx_shst_gdf[col].apply(lambda x: x.replace('sligth', 'slight'))
 
     WranglerLogger.info('...clean up non-turn values')
     # first, replace 'none' with 'non_turn'
     for col in ['turn:lanes', 'turn:lanes:forward', 'turn:lanes:backward']:
-        link_gdf[col] = link_gdf[col].apply(lambda x: x.replace('none', 'non_turn'))
+        osmnx_shst_gdf[col] = osmnx_shst_gdf[col].apply(lambda x: x.replace('none', 'non_turn'))
 
     # second, replace (empty) with 'non_turn'
-    link_gdf['turn:lanes'] = link_gdf['turn:lanes'].apply(lambda x: _fill_non_turn(x))
-    link_gdf['turn:lanes:forward'] = link_gdf['turn:lanes:forward'].apply(lambda x: _fill_non_turn(x))
-    link_gdf['turn:lanes:backward'] = link_gdf['turn:lanes:backward'].apply(lambda x: _fill_non_turn(x))
+    osmnx_shst_gdf['turn:lanes'] = osmnx_shst_gdf['turn:lanes'].apply(lambda x: _fill_non_turn(x))
+    osmnx_shst_gdf['turn:lanes:forward'] = osmnx_shst_gdf['turn:lanes:forward'].apply(lambda x: _fill_non_turn(x))
+    osmnx_shst_gdf['turn:lanes:backward'] = osmnx_shst_gdf['turn:lanes:backward'].apply(lambda x: _fill_non_turn(x))
 
     WranglerLogger.info('...completed turns attributes cleanup.')
-    return link_gdf
+    return osmnx_shst_gdf
 
 
 def _fill_non_turn(turn_str):
@@ -660,10 +651,7 @@
     return turn_str
 
 
-def add_two_way_osm(link_gdf):
-=======
 def add_two_way_osm(osmnx_shst_gdf):
->>>>>>> 97269e14
     """
     Selects rows that represent two-way links, and adds the reverse direction of that link
 
@@ -675,21 +663,12 @@
     ------------
     complete osm links from shst extraction records
     """
-<<<<<<< HEAD
-    WranglerLogger.debug("add_two_way_osm with type(link_gdf): {}".format(type(link_gdf)))
-    # get two-way links
-    reverse_osm_link_gdf = link_gdf.loc[link_gdf['osm_dir_tag'] == 'two_way'].copy()
-=======
+
     WranglerLogger.debug("add_two_way_osm with type(osmnx_shst_gdf): {}".format(type(osmnx_shst_gdf)))
     # get two-way links; basing our judgement on what these are using the SharedStreet assesment
     # of oneway because the geometries are from SharedStreets, which combines some link+reverse
     # links into a single bi-directional link sometimes, and we want to create the reverse of those
-    reverse_osmnx_shst_gdf = osmnx_shst_gdf.loc[
-        (osmnx_shst_gdf.oneway_shst == False) &
-        (osmnx_shst_gdf.forwardReferenceId != osmnx_shst_gdf.backReferenceId) &
-        (osmnx_shst_gdf.u != osmnx_shst_gdf.v)
-        ].copy()
->>>>>>> 97269e14
+    reverse_osmnx_shst_gdf = osmnx_shst_gdf.loc[osmnx_shst_gdf['osm_dir_tag'] == 'two_way'].copy()
 
     WranglerLogger.debug('osmnx_shst_gdf has {} two-way OSM ways, which contain {} geometries'.format(
         len(reverse_osmnx_shst_gdf),
@@ -723,14 +702,14 @@
 
     # add variables to represent imputed lanes for each direction and turns for each direction
     # for reversed osm links, use 'backward_tot_lanes' and 'turn:lanes:backward'
-    reverse_osm_link_gdf['lanes_osmSplit'] = reverse_osm_link_gdf['backward_tot_lanes']
-    reverse_osm_link_gdf['turns:lanes_osmSplit'] = reverse_osm_link_gdf['turn:lanes:backward']
+    reverse_osmnx_shst_gdf['lanes_osmSplit'] = reverse_osmnx_shst_gdf['backward_tot_lanes']
+    reverse_osmnx_shst_gdf['turns:lanes_osmSplit'] = reverse_osmnx_shst_gdf['turn:lanes:backward']
     # for the initial rows for two-way links, use 'forward_tot_lanes' and 'turn:lanes:forward'
-    link_gdf.loc[link_gdf.osm_dir_tag == 'two_way', 'lanes_osmSplit'] = link_gdf['forward_tot_lanes']
-    link_gdf.loc[link_gdf.osm_dir_tag == 'two_way', 'turns:lanes_osmSplit'] = link_gdf['turn:lanes:forward']
+    osmnx_shst_gdf.loc[osmnx_shst_gdf.osm_dir_tag == 'two_way', 'lanes_osmSplit'] = osmnx_shst_gdf['forward_tot_lanes']
+    osmnx_shst_gdf.loc[osmnx_shst_gdf.osm_dir_tag == 'two_way', 'turns:lanes_osmSplit'] = osmnx_shst_gdf['turn:lanes:forward']
     # for one-way links, use 'oneway_tot_lanes' and 'turn:lanes'
-    link_gdf.loc[link_gdf.osm_dir_tag == 'one_way', 'lanes_osmSplit'] = link_gdf['oneway_tot_lanes']
-    link_gdf.loc[link_gdf.osm_dir_tag == 'one_way', 'turns:lanes_osmSplit'] = link_gdf['turn:lanes']
+    osmnx_shst_gdf.loc[osmnx_shst_gdf.osm_dir_tag == 'one_way', 'lanes_osmSplit'] = osmnx_shst_gdf['oneway_tot_lanes']
+    osmnx_shst_gdf.loc[osmnx_shst_gdf.osm_dir_tag == 'one_way', 'turns:lanes_osmSplit'] = osmnx_shst_gdf['turn:lanes']
     # TODO (?): drop initial lane and turn fields with 'forward' and 'backward' info
 
     # add variable to note that it's a reverse that we've created
