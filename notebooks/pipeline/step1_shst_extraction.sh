--- conflicted
+++ resolved
@@ -10,24 +10,16 @@
 #
 # Run a command (/bin/bash) in a new container layer over the specified image:
 # 	docker run -it --rm -v [path to this directory]:/usr/node/ shst:latest /bin/bash
-<<<<<<< HEAD
-# On a Mac machine:
-# 	e.g. docker run -it --rm -v /Users/lzorn/Documents/GitHub/travel-model-two-networks:/usr/node/ shst:latest /bin/bash
-# On a Windows machine:
-#   e.g. docker run -it --rm -v /c/Users/ywang/Documents/GitHub/travel-model-two-networks:/usr/node/ shst:latest /bin/bash
+# e.g. on a Mac machine:
+# 	docker run -it --rm -v /Users/lzorn/Documents/GitHub/travel-model-two-networks:/usr/node/ shst:latest /bin/bash
+# e.g. on a Windows machine:
+#   docker run -it --rm -v /c/Users/ywang/Documents/GitHub/travel-model-two-networks:/usr/node/ shst:latest /bin/bash
 # 
 # First, create folder "/data/external/sharedstreets_extract" to store the extracted data
 # cd /usr/node/data/external
 # mkdir "sharedstreets_extract"
 # cd /.
 # 
-=======
-# e.g. on a Mac machine:
-# 	docker run -it --rm -v /Users/lzorn/Documents/GitHub/travel-model-two-networks:/usr/node/ shst:latest /bin/bash
-# e.g. on a Windows machine:
-#   docker run -it --rm -v /c/Users/ywang/Documents/GitHub/travel-model-two-networks:/usr/node/ shst:latest /bin/bash
-
->>>>>>> 93230a20
 # Then you can cd to this directory, make this script executable, and run this script:
 # cd /usr/node/notebooks/pipeline
 # chmod u+x step1_shst_extraction.sh (skip this line when running on a Windows machine)
