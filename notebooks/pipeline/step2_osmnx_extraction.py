USAGE = """

Extracts complete OSM attributes using OSMNX and saves to disk

set INPUT_DATA_DIR, OUTPUT_DATA_DIR environment variable

Input: 
 - polygon boundary file for the region: 
   [INPUT_DATA_DIR]/external/step0_boundaries/cb_2018_us_county_5m_BayArea.shp
Output: 
 - nodes and links data geofeather format for subsequent steps, as this format is fast to read/write: 
   [OUTPUT_DATA_DIR]/external/step2_osmnx_extraction/[node,link].feather[.crs]: 
 - nodes and links data in geopackage format for visualization; layers are link & node:
   [OUTPUT_DATA_DIR]/external/step2_osmnx_extraction/osmnx_extraction.gpkg: 

"""
import datetime, os, sys
import methods
import geopandas as gpd
import osmnx as ox
import geofeather
from pyproj import CRS
from network_wrangler import WranglerLogger, setupLogging

#####################################
# EPSG requirement
# TARGET_EPSG = 4326
lat_lon_epsg_str = 'epsg:{}'.format(str(methods.LAT_LONG_EPSG))
WranglerLogger.info('standard ESPG: ', lat_lon_epsg_str)

#####################################
# inputs and outputs

INPUT_DATA_DIR      = os.environ['INPUT_DATA_DIR']
OUTPUT_DATA_DIR     = os.environ['OUTPUT_DATA_DIR']
INPUT_POLYGON       = os.path.join(INPUT_DATA_DIR,  'external', 'step0_boundaries', 'cb_2018_us_county_5m_BayArea.shp')
OUTPUT_DIR          = os.path.join(OUTPUT_DATA_DIR, 'external', 'step2_osmnx_extracts')
OUTPUT_FEATHER_LINK = os.path.join(OUTPUT_DIR, "link.feather")
OUTPUT_FEATHER_NODE = os.path.join(OUTPUT_DIR, "node.feather")
OUTPUT_GPKG         = os.path.join(OUTPUT_DIR, "osmnx_extracts.gpkg")


# way (link) tags we want from OSM
# OSM Defaults are viewable here: https://osmnx.readthedocs.io/en/stable/osmnx.html?highlight=util.config#osmnx.utils.config
# as useful_tags_way
WAY_TAGS = [
<<<<<<< HEAD
    'highway',            # https://wiki.openstreetmap.org/wiki/Key:highway
    'tunnel',             # https://wiki.openstreetmap.org/wiki/Key:tunnel
    'bridge',             # https://wiki.openstreetmap.org/wiki/Key:bridge
    'junction',           # https://wiki.openstreetmap.org/wiki/Key:junction
    'oneway',             # https://wiki.openstreetmap.org/wiki/Key:oneway
    'name',               # https://wiki.openstreetmap.org/wiki/Key:name
    'ref',                # https://wiki.openstreetmap.org/wiki/Key:ref
    'width',              # https://wiki.openstreetmap.org/wiki/Key:width
    'est_width',          # https://wiki.openstreetmap.org/wiki/Key:est_width
    'access',             # https://wiki.openstreetmap.org/wiki/Key:access
    'area',               # https://wiki.openstreetmap.org/wiki/Key:area
    'service',            # https://wiki.openstreetmap.org/wiki/Key:service
    'maxspeed',           # https://wiki.openstreetmap.org/wiki/Key:maxspeed
    # lanes accounting
    'lanes',              # https://wiki.openstreetmap.org/wiki/Key:lanes
    'lanes:backward',     # https://wiki.openstreetmap.org/wiki/Key:lanes#Lanes_in_different_directions
    'lanes:forward',      # https://wiki.openstreetmap.org/wiki/Key:lanes#Lanes_in_different_directions
    'lanes:both_ways',    # https://wiki.openstreetmap.org/wiki/Key:lanes#Lanes_in_different_directions
    'bus',                # https://wiki.openstreetmap.org/wiki/Key:bus
    'lanes:bus',          # https://wiki.openstreetmap.org/wiki/Key:lanes:psv
    'lanes:bus:forward',  # https://wiki.openstreetmap.org/wiki/Key:lanes:psv
    'lanes:bus:backward', # https://wiki.openstreetmap.org/wiki/Key:lanes:psv
    'hov',                # https://wiki.openstreetmap.org/wiki/Key:hov
    'hov:lanes',          # https://wiki.openstreetmap.org/wiki/Key:hov
    'hov:lanes:forward',  # https://wiki.openstreetmap.org/wiki/Key:hov
    'hov:lanes:backward', # https://wiki.openstreetmap.org/wiki/Key:hov
    'taxi',               # https://wiki.openstreetmap.org/wiki/Key:taxi
    'lanes:taxi',         # https://wiki.openstreetmap.org/wiki/Key:taxi
    'lanes:hov',          # https://wiki.openstreetmap.org/wiki/Key:hov
    'shoulder',           # https://wiki.openstreetmap.org/wiki/Key:shoulder
    'turn',               # https://wiki.openstreetmap.org/wiki/Key:turn
    'turn:lanes',         # https://wiki.openstreetmap.org/wiki/Key:turn#Turning_indications_per_lane
    'turn:lanes:forward', # https://wiki.openstreetmap.org/wiki/Key:turn#Turning_indications_per_lane
    'turn:lanes:backward',# https://wiki.openstreetmap.org/wiki/Key:turn#Turning_indications_per_lane


=======
    'highway',              # https://wiki.openstreetmap.org/wiki/Key:highway
    'tunnel',               # https://wiki.openstreetmap.org/wiki/Key:tunnel
    'bridge',               # https://wiki.openstreetmap.org/wiki/Key:bridge
    'junction',             # https://wiki.openstreetmap.org/wiki/Key:junction
    'oneway',               # https://wiki.openstreetmap.org/wiki/Key:oneway
    'name',                 # https://wiki.openstreetmap.org/wiki/Key:name
    'ref',                  # https://wiki.openstreetmap.org/wiki/Key:ref
    'width',                # https://wiki.openstreetmap.org/wiki/Key:width
    'est_width',            # https://wiki.openstreetmap.org/wiki/Key:est_width
    'access',               # https://wiki.openstreetmap.org/wiki/Key:access
    'area',                 # https://wiki.openstreetmap.org/wiki/Key:area
    'service',              # https://wiki.openstreetmap.org/wiki/Key:service
    'maxspeed',             # https://wiki.openstreetmap.org/wiki/Key:maxspeed
    # lanes accounting
    'lanes',                # https://wiki.openstreetmap.org/wiki/Key:lanes
    'bus',                  # https://wiki.openstreetmap.org/wiki/Key:bus
    'hov',                  # https://wiki.openstreetmap.org/wiki/Key:hov
    'hov:lanes',            # https://wiki.openstreetmap.org/wiki/Key:hov
    'hov:lanes:forward',    # https://wiki.openstreetmap.org/wiki/Key:hov
    'hov:lanes:backward',   # https://wiki.openstreetmap.org/wiki/Key:hov
    'lanes:hov',            # https://wiki.openstreetmap.org/wiki/Key:hov
    'taxi',                 # https://wiki.openstreetmap.org/wiki/Key:taxi
    'lanes:taxi',           # https://wiki.openstreetmap.org/wiki/Key:taxi
    'shoulder',             # https://wiki.openstreetmap.org/wiki/Key:shoulder
    'lanes:bus',            # https://wiki.openstreetmap.org/wiki/Key:lanes:psv
    'lanes:backward',       # https://wiki.openstreetmap.org/wiki/Key:lanes#Lanes_in_different_directions
    'lanes:forward',        # https://wiki.openstreetmap.org/wiki/Key:lanes#Lanes_in_different_directions
    'lanes:both_ways',      # https://wiki.openstreetmap.org/wiki/Key:lanes#Lanes_in_different_directions
    'turn',                 # https://wiki.openstreetmap.org/wiki/Key:turn
    'turn:lanes',           # https://wiki.openstreetmap.org/wiki/Key:turn#Turning_indications_per_lane
    'turn:lanes:backward',  # https://wiki.openstreetmap.org/wiki/Key:turn
    'turn:lanes:forward'    # https://wiki.openstreetmap.org/wiki/Key:turn
>>>>>>> 54338371
    # active modes
    'sidewalk',             # https://wiki.openstreetmap.org/wiki/Key:sidewalk
    'cycleway',             # https://wiki.openstreetmap.org/wiki/Key:cycleway
]

if __name__ == '__main__':
    # create output folder if not exist
    if not os.path.exists(OUTPUT_DIR):
        # need to print since logger isn't setup yet
        print('creating output folder {}'.format(OUTPUT_DIR))
        os.makedirs(OUTPUT_DIR)

    # setup logging
    LOG_FILENAME = os.path.join(
        OUTPUT_DIR,
        "step2_osmnx_extraction_{}.info.log".format(datetime.datetime.now().strftime("%Y%m%d__%H%M")),
    )
    setupLogging(LOG_FILENAME)

    # read polygon boundary
    county_polys_gdf = gpd.read_file(INPUT_POLYGON)
    WranglerLogger.info('Input county boundary file {} uses projection: {}'.format(INPUT_POLYGON, county_polys_gdf.crs))

    # project to lat-long
    county_polys_gdf = county_polys_gdf.to_crs(CRS(lat_lon_epsg_str))
    WranglerLogger.info('converted to projection: ' + str(county_polys_gdf.crs))

    # dissolve into one polygon
    boundary = county_polys_gdf.geometry.unary_union
    WranglerLogger.info('dissolved into one polygon')

    # Request specific way tags from OSM
    WranglerLogger.info("Requesting the following way tags from OSM: {}".format(WAY_TAGS))
    ox.utils.config(useful_tags_way=WAY_TAGS)

    # OSM extraction - Note: this is memory intensive (~15GB) and time-consuming (~50 min)
    WranglerLogger.info('starting osmnx extraction')
    osmnx_graph = ox.graph_from_polygon(boundary, network_type='all', simplify=False)
    WranglerLogger.info('finished osmnx extraction')

    # these are very large datasets to do links first and then delete, then nodes
    WranglerLogger.info('getting links from osmnx data')
    link_gdf = ox.graph_to_gdfs(osmnx_graph, nodes=False, edges=True)
    WranglerLogger.info('link_gdf has {} records, with columns: \n{}'.format(
        link_gdf.shape[0], list(link_gdf)))
    # report value_types for ordinal columns
    for column in link_gdf.select_dtypes([object]):
        WranglerLogger.info("column {} value_counts:\n{}".format(column, link_gdf[column].value_counts()))

    # write links to geopackage
    WranglerLogger.info('writing out OSM links to gpkg at {}'.format(OUTPUT_DIR))
    link_gdf.to_file(OUTPUT_GPKG, layer="link", driver="GPKG")
    # write links to geofeather
    WranglerLogger.info('writing out OSM links to geofeather at {}'.format(OUTPUT_FEATHER_LINK))
    geofeather.to_geofeather(link_gdf, OUTPUT_FEATHER_LINK)
    del link_gdf
    WranglerLogger.info('link objects deleted')

    # writing out OSM node data to geojson
    WranglerLogger.info('getting nodes from osmnx data')
    node_gdf = ox.graph_to_gdfs(osmnx_graph, nodes=True, edges=False)
    node_gdf.reset_index(inplace=True) # geofeather requires reset index
    WranglerLogger.info('node_gdf has {} records, with columns: \n{}'.format(
        node_gdf.shape[0], list(node_gdf)))
    # report value_types for ordinal columns
    for column in node_gdf.select_dtypes([object]):
        WranglerLogger.info("column {} value_counts:\n{}".format(column, node_gdf[column].value_counts()))

    # writing out OSM node data to geopackage
    WranglerLogger.info('writing out OSM links to gpkg at {}'.format(OUTPUT_DIR))
    node_gdf.to_file(OUTPUT_GPKG, layer="node", driver="GPKG")
    # write nodes to geofeather
    WranglerLogger.info('writing out OSM nodes to geofeather at {}'.format(OUTPUT_FEATHER_NODE))
    geofeather.to_geofeather(node_gdf, OUTPUT_FEATHER_NODE)

    del node_gdf
    WranglerLogger.info('node objects deleted')

    WranglerLogger.info('finished writing out OSM links and nodes')<|MERGE_RESOLUTION|>--- conflicted
+++ resolved
@@ -44,7 +44,6 @@
 # OSM Defaults are viewable here: https://osmnx.readthedocs.io/en/stable/osmnx.html?highlight=util.config#osmnx.utils.config
 # as useful_tags_way
 WAY_TAGS = [
-<<<<<<< HEAD
     'highway',            # https://wiki.openstreetmap.org/wiki/Key:highway
     'tunnel',             # https://wiki.openstreetmap.org/wiki/Key:tunnel
     'bridge',             # https://wiki.openstreetmap.org/wiki/Key:bridge
@@ -79,42 +78,6 @@
     'turn:lanes',         # https://wiki.openstreetmap.org/wiki/Key:turn#Turning_indications_per_lane
     'turn:lanes:forward', # https://wiki.openstreetmap.org/wiki/Key:turn#Turning_indications_per_lane
     'turn:lanes:backward',# https://wiki.openstreetmap.org/wiki/Key:turn#Turning_indications_per_lane
-
-
-=======
-    'highway',              # https://wiki.openstreetmap.org/wiki/Key:highway
-    'tunnel',               # https://wiki.openstreetmap.org/wiki/Key:tunnel
-    'bridge',               # https://wiki.openstreetmap.org/wiki/Key:bridge
-    'junction',             # https://wiki.openstreetmap.org/wiki/Key:junction
-    'oneway',               # https://wiki.openstreetmap.org/wiki/Key:oneway
-    'name',                 # https://wiki.openstreetmap.org/wiki/Key:name
-    'ref',                  # https://wiki.openstreetmap.org/wiki/Key:ref
-    'width',                # https://wiki.openstreetmap.org/wiki/Key:width
-    'est_width',            # https://wiki.openstreetmap.org/wiki/Key:est_width
-    'access',               # https://wiki.openstreetmap.org/wiki/Key:access
-    'area',                 # https://wiki.openstreetmap.org/wiki/Key:area
-    'service',              # https://wiki.openstreetmap.org/wiki/Key:service
-    'maxspeed',             # https://wiki.openstreetmap.org/wiki/Key:maxspeed
-    # lanes accounting
-    'lanes',                # https://wiki.openstreetmap.org/wiki/Key:lanes
-    'bus',                  # https://wiki.openstreetmap.org/wiki/Key:bus
-    'hov',                  # https://wiki.openstreetmap.org/wiki/Key:hov
-    'hov:lanes',            # https://wiki.openstreetmap.org/wiki/Key:hov
-    'hov:lanes:forward',    # https://wiki.openstreetmap.org/wiki/Key:hov
-    'hov:lanes:backward',   # https://wiki.openstreetmap.org/wiki/Key:hov
-    'lanes:hov',            # https://wiki.openstreetmap.org/wiki/Key:hov
-    'taxi',                 # https://wiki.openstreetmap.org/wiki/Key:taxi
-    'lanes:taxi',           # https://wiki.openstreetmap.org/wiki/Key:taxi
-    'shoulder',             # https://wiki.openstreetmap.org/wiki/Key:shoulder
-    'lanes:bus',            # https://wiki.openstreetmap.org/wiki/Key:lanes:psv
-    'lanes:backward',       # https://wiki.openstreetmap.org/wiki/Key:lanes#Lanes_in_different_directions
-    'lanes:forward',        # https://wiki.openstreetmap.org/wiki/Key:lanes#Lanes_in_different_directions
-    'lanes:both_ways',      # https://wiki.openstreetmap.org/wiki/Key:lanes#Lanes_in_different_directions
-    'turn',                 # https://wiki.openstreetmap.org/wiki/Key:turn
-    'turn:lanes',           # https://wiki.openstreetmap.org/wiki/Key:turn#Turning_indications_per_lane
-    'turn:lanes:backward',  # https://wiki.openstreetmap.org/wiki/Key:turn
-    'turn:lanes:forward'    # https://wiki.openstreetmap.org/wiki/Key:turn
->>>>>>> 54338371
     # active modes
     'sidewalk',             # https://wiki.openstreetmap.org/wiki/Key:sidewalk
     'cycleway',             # https://wiki.openstreetmap.org/wiki/Key:cycleway
