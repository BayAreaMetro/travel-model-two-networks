--- conflicted
+++ resolved
@@ -124,7 +124,6 @@
     WranglerLogger.info('TomTom gdb has the following layers: {}'.format(layers))
     # load tomtom data, use MultiNet Network (NW) layer
     WranglerLogger.info('loading TomTom raw data from layer mn_nw')
-<<<<<<< HEAD
     tomtom_gdf = gpd.read_file(THIRD_PARTY_INPUT_FILES[TOMTOM], layer='mn_nw')
     WranglerLogger.debug('Read {:,} rows from Network layer; dtypes:\n{}'.format(len(tomtom_gdf), tomtom_gdf.dtypes))
 
@@ -225,18 +224,6 @@
     WranglerLogger.debug('After merging, tomtom_gdf["merge sr_valdir1"].value_counts()\n{}'.format(tomtom_gdf["merge sr_valdir1"].value_counts()))
     sys.exit()
 
-=======
-    tomtom_raw_gdf = gpd.read_file(THIRD_PARTY_INPUT_FILES[TOMTOM], layer='mn_nw')
-    WranglerLogger.debug('TomTom raw data dtypes:\n{}'.format(tomtom_raw_gdf.dtypes))
-    WranglerLogger.debug('TomTom crs:\n{}'.format(tomtom_raw_gdf.crs))
-
-    # convert to ESPG lat-lon
-    tomtom_raw_gdf = tomtom_raw_gdf.to_crs(CRS(lat_lon_epsg_str))
-    WranglerLogger.info('converted to projection: ' + str(tomtom_raw_gdf.crs))
-
-    WranglerLogger.info('TomTom data has {:,} links, {:,} unique ID+F_JNCTID+T_JNCTID combination'.format(
-        tomtom_raw_gdf.shape[0], len(tomtom_raw_gdf.groupby(["ID", "F_JNCTID", "T_JNCTID"]).count())))
->>>>>>> 8079c4e0
 
     # convert to ESPG lat-lon
     tomtom_gdf = tomtom_gdf.to_crs(epsg=methods.LAT_LONG_EPSG)
@@ -254,25 +241,17 @@
     #   FRAMP/FREEWAY summary?
     #   SPEEDCAT seems useful...
     # There is no existing unique tomtom handle for Bay Area, thus we need to create unique handle
-<<<<<<< HEAD
     WranglerLogger.info('ID + F_JNCTID + T_JNCTID: {}'.format(
         len(tomtom_gdf.groupby(["ID", "F_JNCTID", "T_JNCTID"]).count())))
 
     # generating unique handle for tomtom
     tomtom_gdf['tomtom_link_id'] = range(1, len(tomtom_gdf) + 1)
-=======
-    WranglerLogger.info('creating unique handle tomtom_link_id')
-    tomtom_raw_gdf['tomtom_link_id'] = range(1, len(tomtom_raw_gdf) + 1)
->>>>>>> 8079c4e0
 
     (tomtom_matched_gdf, tomtom_unmatched_gdf) = methods.conflate(
         TOMTOM, tomtom_raw_gdf, ['tomtom_link_id'], 'roadway_link',
         THIRD_PARTY_OUTPUT_DIR, OUTPUT_DATA_DIR, CONFLATION_SHST, BOUNDARY_DIR)
 
-<<<<<<< HEAD
     WranglerLogger.debug('TomTom has the following dtypes:\n{}'.format(tomtom_gdf.dtypes))
-=======
->>>>>>> 8079c4e0
     WranglerLogger.info('finished conflating TomTom data')
     WranglerLogger.info('Sharedstreets matched {} out of {} total TomTom Links.'.format(
         tomtom_matched_gdf.tomtom_link_id.nunique(), tomtom_raw_gdf.shape[0]))
